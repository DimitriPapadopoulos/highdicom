--- conflicted
+++ resolved
@@ -26,12 +26,7 @@
 from pydicom.dataset import Dataset
 from pydicom.datadict import keyword_for_tag, tag_for_keyword
 from pydicom.encaps import encapsulate
-<<<<<<< HEAD
-from pydicom.pixel_data_handlers.numpy_handler import pack_bits
-=======
-from pydicom.multival import MultiValue
 from pydicom.pixels.utils import pack_bits
->>>>>>> cb62737d
 from pydicom.tag import BaseTag, Tag
 from pydicom.uid import (
     ExplicitVRLittleEndian,
@@ -48,17 +43,12 @@
 
 from highdicom._module_utils import (
     ModuleUsageValues,
+    does_iod_have_pixel_data,
     get_module_usage,
-<<<<<<< HEAD
     is_multiframe_image,
 )
 from highdicom._multiframe import MultiFrameImage
 from highdicom.base import _check_little_endian
-=======
-    does_iod_have_pixel_data,
-)
-from highdicom.base import SOPClass, _check_little_endian
->>>>>>> cb62737d
 from highdicom.content import (
     ContentCreatorIdentificationCodeSequence,
     PlaneOrientationSequence,
@@ -215,6 +205,7 @@
         tile_size: Union[Sequence[int], None] = None,
         pyramid_uid: Optional[str] = None,
         pyramid_label: Optional[str] = None,
+        further_source_images: Optional[Sequence[Dataset]] = None,
         **kwargs: Any
     ) -> None:
         """
@@ -440,6 +431,13 @@
             Human readable label for the pyramid containing this segmentation.
             Should only be used if this segmentation is part of a
             multi-resolution pyramid.
+        further_source_images: Optional[Sequence[pydicom.Dataset]], optional
+            Additional images to record as source images in the segmentation.
+            Unlike the main ``source_images`` parameter, these images will
+            *not* be used to infer the position and orientation of the
+            ``pixel_array`` in the case that no plane positions are supplied.
+            Images from multiple series may be passed, however they must all
+            belong to the same study.
         **kwargs: Any, optional
             Additional keyword arguments that will be passed to the constructor
             of `highdicom.base.SOPClass`
@@ -646,12 +644,35 @@
 
         # General Reference
 
+        if further_source_images is not None:
+            # We make no requirement here that images should be from the same
+            # series etc, but they should belong to the same study and be image
+            # objects
+            for s_img in further_source_images:
+                if not isinstance(s_img, Dataset):
+                    raise TypeError(
+                        "All items in 'further_source_images' should be "
+                        "of type 'pydicom.Dataset'."
+                    )
+                if s_img.StudyInstanceUID != self.StudyInstanceUID:
+                    raise ValueError(
+                        "All items in 'further_source_images' should belong "
+                        "to the same study as 'source_images'."
+                    )
+                if not does_iod_have_pixel_data(s_img.SOPClassUID):
+                    raise ValueError(
+                        "All items in 'further_source_images' should be "
+                        "image objects."
+                    )
+        else:
+            further_source_images = []
+
         # Note that appending directly to the SourceImageSequence is typically
         # slow so it's more efficient to build as a Python list then convert
         # later. We save conversion for after the main loop
         source_image_seq: List[Dataset] = []
         referenced_series: Dict[str, List[Dataset]] = defaultdict(list)
-        for s_img in source_images:
+        for s_img in chain(source_images, further_source_images):
             ref = Dataset()
             ref.ReferencedSOPClassUID = s_img.SOPClassUID
             ref.ReferencedSOPInstanceUID = s_img.SOPInstanceUID
@@ -710,7 +731,10 @@
         if self.SegmentationType == SegmentationTypeValues.BINARY.value:
             self.BitsAllocated = 1
             self.HighBit = 0
-            if self.file_meta.TransferSyntaxUID.is_encapsulated:
+            if (
+                self.file_meta.TransferSyntaxUID != JPEG2000Lossless and
+                self.file_meta.TransferSyntaxUID.is_encapsulated
+            ):
                 raise ValueError(
                     'The chosen transfer syntax '
                     f'{self.file_meta.TransferSyntaxUID} '
@@ -1058,7 +1082,6 @@
                     "the source image."
                 )
 
-<<<<<<< HEAD
         # Find indices such that empty planes are removed
         if omit_empty_frames:
             if tile_pixel_array:
@@ -1086,418 +1109,6 @@
                 ]
         else:
             included_plane_indices = list(range(len(plane_positions)))
-=======
-    @contextmanager
-    def iterate_indices_for_tiled_region(
-        self,
-        row_start: int,
-        row_end: int,
-        column_start: int,
-        column_end: int,
-        tile_shape: Tuple[int, int],
-        segment_numbers: Sequence[int],
-        combine_segments: bool = False,
-        relabel: bool = False,
-    ) -> Generator[
-            Iterator[
-                Tuple[
-                    Tuple[Union[slice, int], ...],
-                    Tuple[Union[slice, int], ...],
-                    int
-                ]
-            ],
-            None,
-            None,
-        ]:
-        """Iterate over segmentation frame indices for a given region of the
-        segmentation's total pixel matrix.
-
-        This is intended for the case of a segmentation image that is stored as
-        a tiled representation of total pixel matrix.
-
-        This yields an iterator to the underlying database result that iterates
-        over information on the steps required to construct the requested
-        segmentation mask from the stored frames of the segmentation image.
-
-        This method is intended to be used as a context manager that yields the
-        requested iterator. The iterator is only valid while the context
-        manager is active.
-
-        Parameters
-        ----------
-        row_start: int
-            Row index (1-based) in the total pixel matrix of the first row of
-            the output array. May be negative (last row is -1).
-        row_end: int
-            Row index (1-based) in the total pixel matrix one beyond the last
-            row of the output array. May be negative (last row is -1).
-        column_start: int
-            Column index (1-based) in the total pixel matrix of the first
-            column of the output array. May be negative (last column is -1).
-        column_end: int
-            Column index (1-based) in the total pixel matrix one beyond the last
-            column of the output array. May be negative (last column is -1).
-        tile_shape: Tuple[int, int]
-            Shape of each tile (rows, columns).
-        segment_numbers: Sequence[int]
-            Numbers of segments to include.
-        combine_segments: bool, optional
-            If True, produce indices to combine the different segments into a
-            single label map in which the value of a pixel represents its
-            segment. If False (the default), segments are binary and stacked
-            down the last dimension of the output array.
-        relabel: bool, optional
-            If True and ``combine_segments`` is ``True``, the output segment
-            numbers are relabelled into the range ``0`` to
-            ``len(segment_numbers)`` (inclusive) according to the position of
-            the original segment numbers in ``segment_numbers`` parameter.  If
-            ``combine_segments`` is ``False``, this has no effect.
-
-        Yields
-        ------
-        Iterator[Tuple[Tuple[Union[slice, int], ...], Tuple[Union[slice, int], ...], int]]:
-            Indices required to construct the requested mask. Each
-            triplet denotes the (output indexer, segmentation indexer,
-            output segment number) representing a list of "instructions" to
-            create the requested output array by copying frames from the
-            segmentation dataset and inserting them into the output array with
-            a given segment value. Output indexer and segmentation indexer are
-            tuples that can be used to index the output and segmentations
-            numpy arrays directly.
-
-        """  # noqa: E501
-        th, tw = tile_shape
-
-        oh = row_end - row_start
-        ow = column_end - column_start
-
-        row_offset_start = row_start - th + 1
-        column_offset_start = column_start - tw + 1
-
-        # Construct the query The ORDER BY is not logically necessary
-        # but seems to improve performance of the downstream numpy
-        # operations, presumably as it is more cache efficient
-        query = (
-            'SELECT '
-            '    L.RowPositionInTotalImagePixelMatrix,'
-            '    L.ColumnPositionInTotalImagePixelMatrix,'
-            '    L.FrameNumber - 1,'
-            '    S.OutputSegmentNumber '
-            'FROM FrameLUT L '
-            'INNER JOIN TemporarySegmentNumbers S'
-            '    ON L.SegmentNumber = S.SegmentNumber '
-            'WHERE ('
-            '    L.RowPositionInTotalImagePixelMatrix >= '
-            f'        {row_offset_start}'
-            f'    AND L.RowPositionInTotalImagePixelMatrix < {row_end}'
-            '    AND L.ColumnPositionInTotalImagePixelMatrix >= '
-            f'        {column_offset_start}'
-            f'    AND L.ColumnPositionInTotalImagePixelMatrix < {column_end}'
-            ')'
-            'ORDER BY '
-            '     L.RowPositionInTotalImagePixelMatrix,'
-            '     L.ColumnPositionInTotalImagePixelMatrix,'
-            '     S.OutputSegmentNumber'
-        )
-
-        with self._generate_temp_segment_table(
-            segment_numbers=segment_numbers,
-            combine_segments=combine_segments,
-            relabel=relabel
-        ):
-            yield (
-                (
-                    (
-                        slice(
-                            max(rp - row_start, 0),
-                            min(rp + th - row_start, oh)
-                        ),
-                        slice(
-                            max(cp - column_start, 0),
-                            min(cp + tw - column_start, ow)
-                        ),
-                    ),
-                    (
-                        fi,
-                        slice(
-                            max(row_start - rp, 0),
-                            min(row_end - rp, th)
-                        ),
-                        slice(
-                            max(column_start - cp, 0),
-                            min(column_end - cp, tw)
-                        ),
-                    ),
-                    seg_no
-                )
-                for (rp, cp, fi, seg_no) in self._db_con.execute(query)
-            )
-
-
-class Segmentation(SOPClass):
-
-    """SOP class for the Segmentation IOD."""
-
-    def __init__(
-        self,
-        source_images: Sequence[Dataset],
-        pixel_array: np.ndarray,
-        segmentation_type: Union[str, SegmentationTypeValues],
-        segment_descriptions: Sequence[SegmentDescription],
-        series_instance_uid: str,
-        series_number: int,
-        sop_instance_uid: str,
-        instance_number: int,
-        manufacturer: str,
-        manufacturer_model_name: str,
-        software_versions: Union[str, Tuple[str]],
-        device_serial_number: str,
-        fractional_type: Optional[
-            Union[str, SegmentationFractionalTypeValues]
-        ] = SegmentationFractionalTypeValues.PROBABILITY,
-        max_fractional_value: int = 255,
-        content_description: Optional[str] = None,
-        content_creator_name: Optional[Union[str, PersonName]] = None,
-        transfer_syntax_uid: Union[str, UID] = ExplicitVRLittleEndian,
-        pixel_measures: Optional[PixelMeasuresSequence] = None,
-        plane_orientation: Optional[PlaneOrientationSequence] = None,
-        plane_positions: Optional[Sequence[PlanePositionSequence]] = None,
-        omit_empty_frames: bool = True,
-        content_label: Optional[str] = None,
-        content_creator_identification: Optional[
-            ContentCreatorIdentificationCodeSequence
-        ] = None,
-        workers: Union[int, Executor] = 0,
-        dimension_organization_type: Union[
-            DimensionOrganizationTypeValues,
-            str,
-            None,
-        ] = None,
-        tile_pixel_array: bool = False,
-        tile_size: Union[Sequence[int], None] = None,
-        pyramid_uid: Optional[str] = None,
-        pyramid_label: Optional[str] = None,
-        further_source_images: Optional[Sequence[Dataset]] = None,
-        **kwargs: Any
-    ) -> None:
-        """
-        Parameters
-        ----------
-        source_images: Sequence[Dataset]
-            One or more single- or multi-frame images (or metadata of images)
-            from which the segmentation was derived
-        pixel_array: numpy.ndarray
-            Array of segmentation pixel data of boolean, unsigned integer or
-            floating point data type representing a mask image. The array may
-            be a 2D, 3D or 4D numpy array.
-
-            If it is a 2D numpy array, it represents the segmentation of a
-            single frame image, such as a planar x-ray or single instance from
-            a CT or MR series.
-
-            If it is a 3D array, it represents the segmentation of either a
-            series of source images (such as a series of CT or MR images) a
-            single 3D multi-frame image (such as a multi-frame CT/MR image), or
-            a single 2D tiled image (such as a slide microscopy image).
-
-            If ``pixel_array`` represents the segmentation of a 3D image, the
-            first dimension represents individual 2D planes. Unless the
-            ``plane_positions`` parameter is provided, the frame in
-            ``pixel_array[i, ...]`` should correspond to either
-            ``source_images[i]`` (if ``source_images`` is a list of single
-            frame instances) or ``source_images[0].pixel_array[i, ...]`` if
-            ``source_images`` is a single multiframe instance.
-
-            Similarly, if ``pixel_array`` is a 3D array representing the
-            segmentation of a tiled 2D image, the first dimension represents
-            individual 2D tiles (for one channel and z-stack) and these tiles
-            correspond to the frames in the source image dataset.
-
-            If ``pixel_array`` is an unsigned integer or boolean array with
-            binary data (containing only the values ``True`` and ``False`` or
-            ``0`` and ``1``) or a floating-point array, it represents a single
-            segment. In the case of a floating-point array, values must be in
-            the range 0.0 to 1.0.
-
-            Otherwise, if ``pixel_array`` is a 2D or 3D array containing multiple
-            unsigned integer values, each value is treated as a different
-            segment whose segment number is that integer value. This is
-            referred to as a *label map* style segmentation.  In this case, all
-            segments from 1 through ``pixel_array.max()`` (inclusive) must be
-            described in `segment_descriptions`, regardless of whether they are
-            present in the image.  Note that this is valid for segmentations
-            encoded using the ``"BINARY"`` or ``"FRACTIONAL"`` methods.
-
-            Note that that a 2D numpy array and a 3D numpy array with a
-            single frame along the first dimension may be used interchangeably
-            as segmentations of a single frame, regardless of their data type.
-
-            If ``pixel_array`` is a 4D numpy array, the first three dimensions
-            are used in the same way as the 3D case and the fourth dimension
-            represents multiple segments. In this case
-            ``pixel_array[:, :, :, i]`` represents segment number ``i + 1``
-            (since numpy indexing is 0-based but segment numbering is 1-based),
-            and all segments from 1 through ``pixel_array.shape[-1] + 1`` must
-            be described in ``segment_descriptions``.
-
-            Furthermore, a 4D array with unsigned integer data type must
-            contain only binary data (``True`` and ``False`` or ``0`` and
-            ``1``). In other words, a 4D array is incompatible with the *label
-            map* style encoding of the segmentation.
-
-            Where there are multiple segments that are mutually exclusive (do
-            not overlap) and binary, they may be passed using either a *label
-            map* style array or a 4D array. A 4D array is required if either
-            there are multiple segments and they are not mutually exclusive
-            (i.e. they overlap) or there are multiple segments and the
-            segmentation is fractional.
-
-            Note that if the segmentation of a single source image with
-            multiple stacked segments is required, it is necessary to include
-            the singleton first dimension in order to give a 4D array.
-
-            For ``"FRACTIONAL"`` segmentations, values either encode the
-            probability of a given pixel belonging to a segment
-            (if `fractional_type` is ``"PROBABILITY"``)
-            or the extent to which a segment occupies the pixel
-            (if `fractional_type` is ``"OCCUPANCY"``).
-
-        segmentation_type: Union[str, highdicom.seg.SegmentationTypeValues]
-            Type of segmentation, either ``"BINARY"`` or ``"FRACTIONAL"``
-        segment_descriptions: Sequence[highdicom.seg.SegmentDescription]
-            Description of each segment encoded in `pixel_array`. In the case of
-            pixel arrays with multiple integer values, the segment description
-            with the corresponding segment number is used to describe each segment.
-        series_instance_uid: str
-            UID of the series
-        series_number: int
-            Number of the output segmentation series.
-        sop_instance_uid: str
-            UID that should be assigned to the instance
-        instance_number: int
-            Number that should be assigned to the instance
-        manufacturer: str
-            Name of the manufacturer of the device (developer of the software)
-            that creates the instance
-        manufacturer_model_name: str
-            Name of the device model (name of the software library or
-            application) that creates the instance
-        software_versions: Union[str, Tuple[str]]
-            Version(s) of the software that creates the instance
-        device_serial_number: str
-            Manufacturer's serial number of the device
-        fractional_type: Union[str, highdicom.seg.SegmentationFractionalTypeValues, None], optional
-            Type of fractional segmentation that indicates how pixel data
-            should be interpreted
-        max_fractional_value: int, optional
-            Maximum value that indicates probability or occupancy of 1 that
-            a pixel represents a given segment
-        content_description: Union[str, None], optional
-            Description of the segmentation
-        content_creator_name: Union[str, pydicom.valuerep.PersonName, None], optional
-            Name of the creator of the segmentation (if created manually)
-        transfer_syntax_uid: str, optional
-            UID of transfer syntax that should be used for encoding of
-            data elements. The following lossless compressed transfer syntaxes
-            are supported for encapsulated format encoding in case of
-            FRACTIONAL segmentation type:
-            RLE Lossless (``"1.2.840.10008.1.2.5"``),
-            JPEG 2000 Lossless (``"1.2.840.10008.1.2.4.90"``), and
-            JPEG LS Lossless (``"1.2.840.10008.1.2.4.00"``).
-        pixel_measures: Union[highdicom.PixelMeasures, None], optional
-            Physical spacing of image pixels in `pixel_array`.
-            If ``None``, it will be assumed that the segmentation image has the
-            same pixel measures as the source image(s).
-        plane_orientation: Union[highdicom.PlaneOrientationSequence, None], optional
-            Orientation of planes in `pixel_array` relative to axes of
-            three-dimensional patient or slide coordinate space.
-            If ``None``, it will be assumed that the segmentation image as the
-            same plane orientation as the source image(s).
-        plane_positions: Union[Sequence[highdicom.PlanePositionSequence], None], optional
-            Position of each plane in `pixel_array` in the three-dimensional
-            patient or slide coordinate space.
-            If ``None``, it will be assumed that the segmentation image has the
-            same plane position as the source image(s). However, this will only
-            work when the first dimension of `pixel_array` matches the number
-            of frames in `source_images` (in case of multi-frame source images)
-            or the number of `source_images` (in case of single-frame source
-            images).
-        omit_empty_frames: bool, optional
-            If True (default), frames with no non-zero pixels are omitted from
-            the segmentation image. If False, all frames are included.
-        content_label: Union[str, None], optional
-            Content label
-        content_creator_identification: Union[highdicom.ContentCreatorIdentificationCodeSequence, None], optional
-            Identifying information for the person who created the content of
-            this segmentation.
-        workers: Union[int, concurrent.futures.Executor], optional
-            Number of worker processes to use for frame compression. If 0, no
-            workers are used and compression is performed in the main process
-            (this is the default behavior). If negative, as many processes are
-            created as the machine has processors.
-
-            Alternatively, you may directly pass an instance of a class derived
-            from ``concurrent.futures.Executor`` (most likely an instance of
-            ``concurrent.futures.ProcessPoolExecutor``) for highdicom to use.
-            You may wish to do this either to have greater control over the
-            setup of the executor, or to avoid the setup cost of spawning new
-            processes each time this ``__init__`` method is called if your
-            application creates a large number of Segmentations.
-
-            Note that if you use worker processes, you must ensure that your
-            main process uses the ``if __name__ == "__main__"`` idiom to guard
-            against spawned child processes creating further workers.
-        dimension_organization_type: Union[highdicom.enum.DimensionOrganizationTypeValues, str, None], optional
-            Dimension organization type to use for the output image.
-        tile_pixel_array: bool, optional
-            If True, `highdicom` will automatically convert an input total
-            pixel matrix into a sequence of frames representing tiles of the
-            segmentation. This is valid only when the source image supports
-            tiling (e.g. VL Whole Slide Microscopy images).
-
-            If True, the input pixel array must consist of a single "frame",
-            i.e. must be either a 2D numpy array, a 3D numpy array with a size
-            of 1 down the first dimension (axis zero), or a 4D numpy array also
-            with a size of 1 down the first dimension. The input pixel array is
-            treated as the total pixel matrix of the segmentation, and this is
-            tiled along the row and column dimension to create an output image
-            with multiple, smaller frames.
-
-            If no ``pixel_measures``, ``plane_positions``,
-            ``plane_orientation`` are supplied, the total pixel matrix of the
-            segmentation is assumed to correspond to the total pixel matrix of
-            the (single) source image. If ``plane_positions`` is supplied, the
-            sequence should contain a single item representing the plane
-            position of the entire total pixel matrix. Plane positions of
-            the newly created tiles will derived automatically from this.
-
-            If False, the pixel array is already considered to consist of one
-            or more existing frames, as described above.
-        tile_size: Union[Sequence[int], None], optional
-            Tile size to use when tiling the input pixel array. If ``None``
-            (the default), the tile size is copied from the source image.
-            Otherwise the tile size is specified explicitly as (number of rows,
-            number of columns). This value is ignored if ``tile_pixel_array``
-            is False.
-        pyramid_uid: Optional[str], optional
-            Unique identifier for the pyramid containing this segmentation.
-            Should only be used if this segmentation is part of a
-            multi-resolution pyramid.
-        pyramid_label: Optional[str], optional
-            Human readable label for the pyramid containing this segmentation.
-            Should only be used if this segmentation is part of a
-            multi-resolution pyramid.
-        further_source_images: Optional[Sequence[pydicom.Dataset]], optional
-            Additional images to record as source images in the segmentation.
-            Unlike the main ``source_images`` parameter, these images will
-            *not* be used to infer the position and orientation of the
-            ``pixel_array`` in the case that no plane positions are supplied.
-            Images from multiple series may be passed, however they must all
-            belong to the same study.
-        **kwargs: Any, optional
-            Additional keyword arguments that will be passed to the constructor
-            of `highdicom.base.SOPClass`
->>>>>>> cb62737d
 
         if (
             has_ref_frame_uid and
@@ -1613,50 +1224,12 @@
             isinstance(workers, Executor) or workers != 0
         )
 
-<<<<<<< HEAD
         # List of frames. In the case of native transfer syntaxes, we will
         # collect a list of frames as flattened NumPy arrays for bitpacking at
         # the end. In the case of encapsulated transfer syntaxes with no
         # workers, we will accumulate a list of encoded frames to encapsulate
         # at the end
         frames: Union[List[bytes], List[np.ndarray]] = []
-=======
-        if further_source_images is not None:
-            # We make no requirement here that images should be from the same
-            # series etc, but they should belong to the same study and be image
-            # objects
-            for s_img in further_source_images:
-                if not isinstance(s_img, Dataset):
-                    raise TypeError(
-                        "All items in 'further_source_images' should be "
-                        "of type 'pydicom.Dataset'."
-                    )
-                if s_img.StudyInstanceUID != self.StudyInstanceUID:
-                    raise ValueError(
-                        "All items in 'further_source_images' should belong "
-                        "to the same study as 'source_images'."
-                    )
-                if not does_iod_have_pixel_data(s_img.SOPClassUID):
-                    raise ValueError(
-                        "All items in 'further_source_images' should be "
-                        "image objects."
-                    )
-        else:
-            further_source_images = []
-
-        # Note that appending directly to the SourceImageSequence is typically
-        # slow so it's more efficient to build as a Python list then convert
-        # later. We save conversion for after the main loop
-        source_image_seq: List[Dataset] = []
-        referenced_series: Dict[str, List[Dataset]] = defaultdict(list)
-        for s_img in chain(source_images, further_source_images):
-            ref = Dataset()
-            ref.ReferencedSOPClassUID = s_img.SOPClassUID
-            ref.ReferencedSOPInstanceUID = s_img.SOPInstanceUID
-            source_image_seq.append(ref)
-            referenced_series[s_img.SeriesInstanceUID].append(ref)
-        self.SourceImageSequence = source_image_seq
->>>>>>> cb62737d
 
         # In the case of native encoding when the number pixels in a frame is
         # not a multiple of 8. This array carries "leftover" pixels that
@@ -1701,45 +1274,12 @@
                 )
                 using_multiprocessing = False
 
-<<<<<<< HEAD
         # Information about individual frames is placed into the
         # PerFrameFunctionalGroupsSequence. Note that a *very* significant
         # efficiency gain is observed when building this as a Python list
         # rather than a pydicom sequence, and then converting to a pydicom
         # sequence at the end
         pffg_sequence: List[Dataset] = []
-=======
-        segmentation_type = SegmentationTypeValues(segmentation_type)
-        self.SegmentationType = segmentation_type.value
-        if self.SegmentationType == SegmentationTypeValues.BINARY.value:
-            self.BitsAllocated = 1
-            self.HighBit = 0
-            if (
-                self.file_meta.TransferSyntaxUID != JPEG2000Lossless and
-                self.file_meta.TransferSyntaxUID.is_encapsulated
-            ):
-                raise ValueError(
-                    'The chosen transfer syntax '
-                    f'{self.file_meta.TransferSyntaxUID} '
-                    'is not compatible with the BINARY segmentation type'
-                )
-        elif self.SegmentationType == SegmentationTypeValues.FRACTIONAL.value:
-            self.BitsAllocated = 8
-            self.HighBit = 7
-            segmentation_fractional_type = SegmentationFractionalTypeValues(
-                fractional_type
-            )
-            self.SegmentationFractionalType = segmentation_fractional_type.value
-            if max_fractional_value > 2**8:
-                raise ValueError(
-                    'Maximum fractional value must not exceed image bit depth.'
-                )
-            self.MaximumFractionalValue = max_fractional_value
-        else:
-            raise ValueError(
-                f'Unknown segmentation type "{segmentation_type}"'
-            )
->>>>>>> cb62737d
 
         for segment_number in described_segment_numbers:
             for plane_index in plane_sort_index:
@@ -2329,7 +1869,7 @@
                     else:
                         segments_overlap = SegmentsOverlapValues.NO
 
-        elif pixel_array.dtype in (np.float_, np.float32, np.float64):
+        elif pixel_array.dtype in (np.float32, np.float64):
             unique_values = np.unique(pixel_array)
             if np.min(unique_values) < 0.0 or np.max(unique_values) > 1.0:
                 raise ValueError(
@@ -2515,7 +2055,7 @@
             (0 or 1).
 
         """
-        if pixel_array.dtype in (np.float_, np.float32, np.float64):
+        if pixel_array.dtype in (np.float32, np.float64):
             # Based on the previous checks and casting, if we get here the
             # output is a FRACTIONAL segmentation Floating-point numbers must
             # be mapped to 8-bit integers in the range [0,
@@ -2860,7 +2400,6 @@
             Segmentation.
 
         """
-<<<<<<< HEAD
         if not isinstance(dataset, Dataset):
             raise TypeError(
                 'Dataset must be of type pydicom.dataset.Dataset.'
@@ -2874,79 +2413,6 @@
         else:
             seg = dataset
         seg.__class__ = cls
-=======
-        if pixel_array.ndim == 4:
-            # Check that the number of segments in the array matches
-            if pixel_array.shape[-1] != number_of_segments:
-                raise ValueError(
-                    'The number of segments in last dimension of the pixel '
-                    f'array ({pixel_array.shape[-1]}) does not match the '
-                    'number of described segments '
-                    f'({number_of_segments}).'
-                )
-
-        if pixel_array.dtype in (np.bool_, np.uint8, np.uint16):
-            max_pixel = pixel_array.max()
-
-            if pixel_array.ndim == 3:
-                # A label-map style array where pixel values represent
-                # segment associations
-
-                # The pixel values in the pixel array must all belong to
-                # a described segment
-                if max_pixel > number_of_segments:
-                    raise ValueError(
-                        'Pixel array contains segments that lack '
-                        'descriptions.'
-                    )
-
-                # By construction of the pixel array, we know that the segments
-                # cannot overlap
-                segments_overlap = SegmentsOverlapValues.NO
-            else:
-                # Pixel array is 4D where each segment is stacked down
-                # the last dimension
-                # In this case, each segment of the pixel array should be binary
-                if max_pixel > 1:
-                    raise ValueError(
-                        'When passing a 4D stack of segments with an integer '
-                        'pixel type, the pixel array must be binary.'
-                    )
-
-                # Need to check whether or not segments overlap
-                if max_pixel == 0:
-                    # Empty segments can't overlap (this skips an unnecessary
-                    # further test)
-                    segments_overlap = SegmentsOverlapValues.NO
-                elif pixel_array.shape[-1] == 1:
-                    # A single segment does not overlap
-                    segments_overlap = SegmentsOverlapValues.NO
-                else:
-                    sum_over_segments = pixel_array.sum(axis=-1)
-                    if np.any(sum_over_segments > 1):
-                        segments_overlap = SegmentsOverlapValues.YES
-                    else:
-                        segments_overlap = SegmentsOverlapValues.NO
-
-        elif pixel_array.dtype in (np.float32, np.float64):
-            unique_values = np.unique(pixel_array)
-            if np.min(unique_values) < 0.0 or np.max(unique_values) > 1.0:
-                raise ValueError(
-                    'Floating point pixel array values must be in the '
-                    'range [0, 1].'
-                )
-            if segmentation_type == SegmentationTypeValues.BINARY:
-                non_boolean_values = np.logical_and(
-                    unique_values > 0.0,
-                    unique_values < 1.0
-                )
-                if np.any(non_boolean_values):
-                    raise ValueError(
-                        'Floating point pixel array values must be either '
-                        '0.0 or 1.0 in case of BINARY segmentation type.'
-                    )
-                pixel_array = pixel_array.astype(np.uint8)
->>>>>>> cb62737d
 
         sf_groups = seg.SharedFunctionalGroupsSequence[0]
         if hasattr(seg, 'PlaneOrientationSequence'):
@@ -3088,60 +2554,12 @@
             Description of the given segment.
 
         """
-<<<<<<< HEAD
         if segment_number < 1 or segment_number > self.number_of_segments:
             raise IndexError(
                 f'{segment_number} is an invalid segment number for this '
                 'dataset.'
             )
         return self.SegmentSequence[segment_number - 1]
-=======
-        if pixel_array.dtype in (np.float32, np.float64):
-            # Based on the previous checks and casting, if we get here the
-            # output is a FRACTIONAL segmentation Floating-point numbers must
-            # be mapped to 8-bit integers in the range [0,
-            # max_fractional_value].
-            if pixel_array.ndim == 3:
-                segment_array = pixel_array[:, :, segment_number - 1]
-            else:
-                segment_array = pixel_array
-            segment_array = np.around(
-                segment_array * float(max_fractional_value)
-            )
-            segment_array = segment_array.astype(np.uint8)
-        else:
-            if pixel_array.ndim == 2:
-                # "Label maps" that must be converted to binary masks.
-                if number_of_segments == 1:
-                    # We wish to avoid unnecessary comparison or casting
-                    # operations here, for efficiency reasons. If there is only
-                    # a single segment, the label map pixel array is already
-                    # correct
-                    if pixel_array.dtype != np.uint8:
-                        segment_array = pixel_array.astype(np.uint8)
-                    else:
-                        segment_array = pixel_array
-                else:
-                    segment_array = (
-                        pixel_array == segment_number
-                    ).astype(np.uint8)
-            else:
-                segment_array = pixel_array[:, :, segment_number - 1]
-                if segment_array.dtype != np.uint8:
-                    segment_array = segment_array.astype(np.uint8)
-
-            # It may happen that a binary valued array is passed that should be
-            # stored as a fractional segmentation. In this case, we also need
-            # to stretch pixel values to 8-bit unsigned integer range by
-            # multiplying with the maximum fractional value.
-            if segmentation_type == SegmentationTypeValues.FRACTIONAL:
-                # Avoid an unnecessary multiplication operation if max
-                # fractional value is 1
-                if int(max_fractional_value) != 1:
-                    segment_array *= int(max_fractional_value)
-
-        return segment_array
->>>>>>> cb62737d
 
     def get_segment_numbers(
         self,
@@ -3198,79 +2616,11 @@
         Get segment numbers of all segments identified by a given
         institution-specific tracking ID:
 
-<<<<<<< HEAD
         >>> segment_numbers = seg.get_segment_numbers(
         ...     tracking_id='Segment #4'
         ... )
         >>> segment_numbers
         [4]
-=======
-        Parameters
-        ----------
-        segment_number: int
-            Segment number of this segmentation frame.
-        dimension_index_values: List[int]
-            Dimension index values (except segment number) for this frame.
-        plane_position: highdicom.seg.PlanePositionSequence
-            Plane position of this frame.
-        source_images: List[Dataset]
-            Full list of source images.
-        source_image_index: int
-            Index of this frame in the original list of source images.
-        are_spatial_locations_preserved: bool
-            Whether spatial locations are preserved between the segmentation
-            and the source images.
-        has_ref_frame_uid: bool
-            Whether the sources images have a frame of reference UID.
-        coordinate_system: Optional[highdicom.CoordinateSystemNames]
-            Coordinate system used, if any.
-
-        Returns
-        -------
-        pydicom.Dataset
-            Dataset representing the item of the
-            Per Frame Functional Groups Sequence for this segmentation frame.
-
-        """
-        # NB this function is called many times in a loop when there are a
-        # large number of frames, and has been observed to dominate the
-        # creation time of some segmentations. Therefore we use low-level
-        # pydicom primitives to improve performance as much as possible
-        pffg_item = Dataset()
-        frame_content_item = Dataset()
-
-        frame_content_item.add(
-            DataElement(
-                0x00209157,  # DimensionIndexValues
-                'UL',
-                [int(segment_number)] + dimension_index_values
-            )
-        )
-        pffg_item.add(
-            DataElement(
-                0x00209111,  # FrameContentSequence
-                'SQ',
-                [frame_content_item]
-            )
-        )
-        if has_ref_frame_uid:
-            if coordinate_system == CoordinateSystemNames.SLIDE:
-                pffg_item.add(
-                    DataElement(
-                        0x0048021a,  # PlanePositionSlideSequence
-                        'SQ',
-                        plane_position
-                    )
-                )
-            else:
-                pffg_item.add(
-                    DataElement(
-                        0x00209113,  # PlanePositionSequence
-                        'SQ',
-                        plane_position
-                    )
-                )
->>>>>>> cb62737d
 
         Get segment numbers of all segments identified a globally unique
         tracking UID:

"""Module for SOP classes of the SEG modality."""
import logging
from collections import Counter, defaultdict
from concurrent.futures import Executor, Future, ProcessPoolExecutor
from contextlib import contextmanager
from copy import deepcopy
from os import PathLike
from typing import (
    Any,
    BinaryIO,
    Dict,
    Generator,
    Iterator,
    List,
    Optional,
    Sequence,
    Tuple,
    Union,
    cast,
)
import warnings

import numpy as np
from pydicom.dataelem import DataElement
from pydicom.dataset import Dataset
from pydicom.datadict import keyword_for_tag, tag_for_keyword
from pydicom.encaps import encapsulate
from pydicom.pixel_data_handlers.numpy_handler import pack_bits
from pydicom.tag import BaseTag, Tag
from pydicom.uid import (
    ExplicitVRLittleEndian,
    ImplicitVRLittleEndian,
    JPEG2000Lossless,
    JPEGLSLossless,
    RLELossless,
    UID,
)
from pydicom.sr.codedict import codes
from pydicom.valuerep import PersonName, format_number_as_ds
from pydicom.sr.coding import Code
from pydicom.filereader import dcmread

from highdicom._module_utils import (
    ModuleUsageValues,
    get_module_usage,
    is_multiframe_image,
)
from highdicom._multiframe import MultiFrameDBManager
from highdicom.base import SOPClass, _check_little_endian
from highdicom.content import (
    ContentCreatorIdentificationCodeSequence,
    PlaneOrientationSequence,
    PlanePositionSequence,
    PixelMeasuresSequence
)
from highdicom.enum import (
    CoordinateSystemNames,
    DimensionOrganizationTypeValues,
)
from highdicom.frame import encode_frame
from highdicom.utils import (
    are_plane_positions_tiled_full,
)
from highdicom.seg.content import (
    DimensionIndexSequence,
    SegmentDescription,
)
from highdicom.seg.enum import (
    SegmentationFractionalTypeValues,
    SegmentationTypeValues,
    SegmentsOverlapValues,
    SegmentAlgorithmTypeValues,
)
from highdicom.seg.utils import iter_segments
from highdicom.spatial import (
    ImageToReferenceTransformer,
    compute_tile_positions_per_frame,
    get_image_coordinate_system,
    get_regular_slice_spacing,
    get_tile_array,
    is_tiled_image,
)
from highdicom.sr.coding import CodedConcept
from highdicom.valuerep import (
    check_person_name,
    _check_code_string,
    _check_long_string,
)
from highdicom.uid import UID as hd_UID


logger = logging.getLogger(__name__)


# These codes are needed many times in loops so we precompute them
_DERIVATION_CODE = CodedConcept.from_code(codes.cid7203.Segmentation)
_PURPOSE_CODE = CodedConcept.from_code(
    codes.cid7202.SourceImageForImageProcessingOperation
)


def _get_unsigned_dtype(max_val: Union[int, np.integer]) -> type:
    """Get the smallest unsigned NumPy datatype to accommodate a value.

    Parameters
    ----------
    max_val: int
        The largest non-negative integer that must be accommodated.

    Returns
    -------
    numpy.dtype:
        The selected NumPy datatype.

    """
    if max_val < 256:
        dtype = np.dtype(np.uint8)
    elif max_val < 65536:
        dtype = np.dtype(np.uint16)
    else:
        dtype = np.dtype(np.uint32)  # should be extremely unlikely
    return dtype


def _check_numpy_value_representation(
    max_val: int,
    dtype: Union[np.dtype, str, type]
) -> None:
    """Check whether a given maximum value can be represented by a given dtype.

    Parameters
    ----------
    max_val: int
        The largest non-negative integer that must be accommodated.
    dtype: Union[numpy.dtype, str, type]
        Data type of the array to be checked

    Raises
    ------
    ValueError
        If the given maximum value is too large to be represented by dtype.

    """
    dtype = np.dtype(dtype)
    raise_error = False
    if dtype.kind == 'f':
        if max_val > np.finfo(dtype).max:
            raise_error = True
    elif dtype.kind in ('i', 'u'):
        if max_val > np.iinfo(dtype).max:
            raise_error = True
    if raise_error:
        raise ValueError(
            "The maximum output value of the segmentation array is "
            f"{max_val}, which is too large be represented using dtype "
            f"{dtype}."
        )


class _SegDBManager(MultiFrameDBManager):

    """Database manager for data associated with a segmentation image."""

    def are_referenced_sop_instances_unique(self) -> bool:
        """Check if Referenced SOP Instance UIDs uniquely identify frames.

        This is a pre-requisite for requesting segmentation masks defined by
        the SOP Instance UIDs of their source frames, such as using the
        Segmentation.get_pixels_by_source_instance() method and
        _SegDBManager.iterate_indices_by_source_instance() method.

        Returns
        -------
        bool
            True if the ReferencedSOPInstanceUID (in combination with the
            segment number) uniquely identifies frames of the segmentation
            image.

        """
        cur = self._db_con.cursor()
        n_unique_combos = cur.execute(
            'SELECT COUNT(*) FROM '
            '(SELECT 1 FROM FrameLUT GROUP BY ReferencedSOPInstanceUID, '
            'ReferencedSegmentNumber)'
        ).fetchone()[0]
        return n_unique_combos == self._number_of_frames

    def are_referenced_frames_unique(self) -> bool:
        """Check if Referenced Frame Numbers uniquely identify frames.

        Returns
        -------
        bool
            True if the ReferencedFrameNumber (in combination with the
            segment number) uniquely identifies frames of the segmentation
            image.

        """
        cur = self._db_con.cursor()
        n_unique_combos = cur.execute(
            'SELECT COUNT(*) FROM '
            '(SELECT 1 FROM FrameLUT GROUP BY ReferencedFrameNumber, '
            'ReferencedSegmentNumber)'
        ).fetchone()[0]
        return n_unique_combos == self._number_of_frames

    @contextmanager
    def _generate_temp_segment_table(
        self,
        segment_numbers: Sequence[int],
        combine_segments: bool,
        relabel: bool
    ) -> Generator[None, None, None]:
        """Context manager that handles a temporary table for segments.

        The temporary table is named "TemporarySegmentNumbers" with columns
        OutputSegmentNumber and SegmentNumber that are populated with values
        derived from the input. Control flow then returns to code within the
        "with" block. After the "with" block has completed, the cleanup of
        the table is automatically handled.

        Parameters
        ----------
        segment_numbers: Sequence[int]
            Segment numbers to include, in the order desired.
        combine_segments: bool
            Whether the segments will be combined into a label map.
        relabel: bool
            Whether the output segment numbers should be relabelled to 1-n
            (True) or retain their values in the original segmentation object.

        Yields
        ------
        None:
            Yields control to the "with" block, with the temporary table
            created.

        """
        if combine_segments:
            if relabel:
                # Output segment numbers are consecutive and start at 1
                data = enumerate(segment_numbers, 1)
            else:
                # Output segment numbers are the same as the input
                # segment numbers
                data = zip(segment_numbers, segment_numbers)
        else:
            # Output segment numbers are indices along the output
            # array's segment dimension, so are consecutive starting at
            # 0
            data = enumerate(segment_numbers)

        cmd = (
            'CREATE TABLE TemporarySegmentNumbers('
            '    SegmentNumber INTEGER UNIQUE NOT NULL,'
            '    OutputSegmentNumber INTEGER UNIQUE NOT NULL'
            ')'
        )

        with self._db_con:
            self._db_con.execute(cmd)
            self._db_con.executemany(
                'INSERT INTO '
                'TemporarySegmentNumbers('
                '    OutputSegmentNumber, SegmentNumber'
                ')'
                'VALUES(?, ?)',
                data
            )

        # Yield execution to "with" block
        yield

        # Clean up table after user code executes
        with self._db_con:
            self._db_con.execute('DROP TABLE TemporarySegmentNumbers')

    @contextmanager
    def iterate_indices_by_source_instance(
        self,
        source_sop_instance_uids: Sequence[str],
        segment_numbers: Sequence[int],
        combine_segments: bool = False,
        relabel: bool = False,
    ) -> Generator[
            Iterator[
                Tuple[
                    Tuple[Union[slice, int], ...],
                    Tuple[Union[slice, int], ...],
                    int
                ]
            ],
            None,
            None,
        ]:
        """Iterate over segmentation frame indices for given source image
        instances.

        This is intended for the case of a segmentation image that references
        multiple single frame sources images (typically a series). In this
        case, the user supplies a list of SOP Instance UIDs of the source
        images of interest, and this method returns information about the
        frames of the segmentation image relevant to these source images.

        This yields an iterator to the underlying database result that iterates
        over information on the steps required to construct the requested
        segmentation mask from the stored frames of the segmentation image.

        This method is intended to be used as a context manager that yields the
        requested iterator. The iterator is only valid while the context
        manager is active.

        Parameters
        ----------
        source_sop_instance_uids: str
            SOP Instance UID of the source instances for which segmentation
            image frames are requested.
        segment_numbers: Sequence[int]
            Numbers of segments to include.
        combine_segments: bool, optional
            If True, produce indices to combine the different segments into a
            single label map in which the value of a pixel represents its
            segment. If False (the default), segments are binary and stacked
            down the last dimension of the output array.
        relabel: bool, optional
            If True and ``combine_segments`` is ``True``, the output segment
            numbers are relabelled into the range ``0`` to
            ``len(segment_numbers)`` (inclusive) according to the position of
            the original segment numbers in ``segment_numbers`` parameter.  If
            ``combine_segments`` is ``False``, this has no effect.

        Yields
        ------
        Iterator[Tuple[Tuple[Union[slice, int], ...], Tuple[Union[slice, int], ...], int]]:
            Indices required to construct the requested mask. Each
            triplet denotes the (output indexer, segmentation indexer,
            output segment number) representing a list of "instructions" to
            create the requested output array by copying frames from the
            segmentation dataset and inserting them into the output array with
            a given segment value. Output indexer and segmentation indexer are
            tuples that can be used to index the output and segmentations
            numpy arrays directly.

        """  # noqa: E501
        # Run query to create the iterable of indices needed to construct the
        # desired pixel array. The approach here is to create two temporary
        # tables in the SQLite database, one for the desired source UIDs, and
        # another for the desired segments, then use table joins with the
        # referenced UIDs table and the frame LUT at the relevant rows, before
        # clearing up the temporary tables.

        # Create temporary table of desired frame numbers
        table_name = 'TemporarySOPInstanceUIDs'
        column_defs = [
            'OutputFrameIndex INTEGER UNIQUE NOT NULL',
            'SourceSOPInstanceUID VARCHAR UNIQUE NOT NULL'
        ]
        column_data = enumerate(source_sop_instance_uids)

        # Construct the query The ORDER BY is not logically necessary
        # but seems to improve performance of the downstream numpy
        # operations, presumably as it is more cache efficient
        query = (
            'SELECT '
            '    T.OutputFrameIndex,'
            '    L.FrameNumber - 1,'
            '    S.OutputSegmentNumber '
            'FROM TemporarySOPInstanceUIDs T '
            'INNER JOIN FrameLUT L'
            '    ON T.SourceSOPInstanceUID = L.ReferencedSOPInstanceUID '
            'INNER JOIN TemporarySegmentNumbers S'
            '    ON L.ReferencedSegmentNumber = S.SegmentNumber '
            'ORDER BY T.OutputFrameIndex'
        )

        with self._generate_temp_table(
            table_name=table_name,
            column_defs=column_defs,
            column_data=column_data,
        ):
            with self._generate_temp_segment_table(
                segment_numbers=segment_numbers,
                combine_segments=combine_segments,
                relabel=relabel
            ):
                yield (
                    (
                        (fo, slice(None), slice(None)),
                        (fi, slice(None), slice(None)),
                        seg_no
                    )
                    for (fo, fi, seg_no) in self._db_con.execute(query)
                )

    @contextmanager
    def iterate_indices_by_source_frame(
        self,
        source_sop_instance_uid: str,
        source_frame_numbers: Sequence[int],
        segment_numbers: Sequence[int],
        combine_segments: bool = False,
        relabel: bool = False,
    ) -> Generator[
            Iterator[
                Tuple[
                    Tuple[Union[slice, int], ...],
                    Tuple[Union[slice, int], ...],
                    int
                ]
            ],
            None,
            None,
        ]:
        """Iterate over frame indices for given source image frames.

        This is intended for the case of a segmentation image that references a
        single multi-frame source image instance. In this case, the user
        supplies a list of frames numbers of interest within the single source
        instance, and this method returns information about the frames
        of the segmentation image relevant to these frames.

        This yields an iterator to the underlying database result that iterates
        over information on the steps required to construct the requested
        segmentation mask from the stored frames of the segmentation image.

        This method is intended to be used as a context manager that yields the
        requested iterator. The iterator is only valid while the context
        manager is active.

        Parameters
        ----------
        source_sop_instance_uid: str
            SOP Instance UID of the source instance that contains the source
            frames.
        source_frame_numbers: Sequence[int]
            A sequence of frame numbers (1-based) within the source instance
            for which segmentations are requested.
        segment_numbers: Sequence[int]
            Sequence containing segment numbers to include.
        combine_segments: bool, optional
            If True, produce indices to combine the different segments into a
            single label map in which the value of a pixel represents its
            segment. If False (the default), segments are binary and stacked
            down the last dimension of the output array.
        relabel: bool, optional
            If True and ``combine_segments`` is ``True``, the output segment
            numbers are relabelled into the range ``0`` to
            ``len(segment_numbers)`` (inclusive) according to the position of
            the original segment numbers in ``segment_numbers`` parameter.  If
            ``combine_segments`` is ``False``, this has no effect.

        Yields
        ------
        Iterator[Tuple[Tuple[Union[slice, int], ...], Tuple[Union[slice, int], ...], int]]:
            Indices required to construct the requested mask. Each
            triplet denotes the (output indexer, segmentation indexer,
            output segment number) representing a list of "instructions" to
            create the requested output array by copying frames from the
            segmentation dataset and inserting them into the output array with
            a given segment value. Output indexer and segmentation indexer are
            tuples that can be used to index the output and segmentations
            numpy arrays directly.

        """  # noqa: E501
        # Run query to create the iterable of indices needed to construct the
        # desired pixel array. The approach here is to create two temporary
        # tables in the SQLite database, one for the desired frame numbers, and
        # another for the desired segments, then use table joins with the frame
        # LUT to arrive at the relevant rows, before clearing up the temporary
        # tables.

        # Create temporary table of desired frame numbers
        table_name = 'TemporaryFrameNumbers'
        column_defs = [
            'OutputFrameIndex INTEGER UNIQUE NOT NULL',
            'SourceFrameNumber INTEGER UNIQUE NOT NULL'
        ]
        column_data = enumerate(source_frame_numbers)

        # Construct the query The ORDER BY is not logically necessary
        # but seems to improve performance of the downstream numpy
        # operations, presumably as it is more cache efficient
        query = (
            'SELECT '
            '    F.OutputFrameIndex,'
            '    L.FrameNumber - 1,'
            '    S.OutputSegmentNumber '
            'FROM TemporaryFrameNumbers F '
            'INNER JOIN FrameLUT L'
            '    ON F.SourceFrameNumber = L.ReferencedFrameNumber '
            'INNER JOIN TemporarySegmentNumbers S'
            '    ON L.ReferencedSegmentNumber = S.SegmentNumber '
            'ORDER BY F.OutputFrameIndex'
        )

        with self._generate_temp_table(
            table_name=table_name,
            column_defs=column_defs,
            column_data=column_data,
        ):
            with self._generate_temp_segment_table(
                segment_numbers=segment_numbers,
                combine_segments=combine_segments,
                relabel=relabel
            ):
                yield (
                    (
                        (fo, slice(None), slice(None)),
                        (fi, slice(None), slice(None)),
                        seg_no
                    )
                    for (fo, fi, seg_no) in self._db_con.execute(query)
                )

    @contextmanager
    def iterate_indices_by_dimension_index_values(
        self,
        dimension_index_values: Sequence[Sequence[int]],
        dimension_index_pointers: Sequence[int],
        segment_numbers: Sequence[int],
        combine_segments: bool = False,
        relabel: bool = False,
    ) -> Generator[
            Iterator[
                Tuple[
                    Tuple[Union[slice, int], ...],
                    Tuple[Union[slice, int], ...],
                    int
                ]
            ],
            None,
            None,
        ]:
        """Iterate over frame indices for given dimension index values.

        This is intended to be the most flexible and lowest-level (and there
        also least convenient) method to request information about
        segmentation frames. The user can choose to specify which segmentation
        frames are of interest using arbitrary dimension indices and their
        associated values. This makes no assumptions about the dimension
        organization of the underlying segmentation, except that the given
        dimension indices can be used to uniquely identify frames in the
        segmentation image.

        This yields an iterator to the underlying database result that iterates
        over information on the steps required to construct the requested
        segmentation mask from the stored frames of the segmentation image.

        This method is intended to be used as a context manager that yields the
        requested iterator. The iterator is only valid while the context
        manager is active.

        Parameters
        ----------
        dimension_index_values: Sequence[Sequence[int]]
            Dimension index values for the requested frames.
        dimension_index_pointers: Sequence[Union[int, pydicom.tag.BaseTag]]
            The data element tags that identify the indices used in the
            ``dimension_index_values`` parameter.
        segment_numbers: Sequence[int]
            Sequence containing segment numbers to include.
        combine_segments: bool, optional
            If True, produce indices to combine the different segments into a
            single label map in which the value of a pixel represents its
            segment. If False (the default), segments are binary and stacked
            down the last dimension of the output array.
        relabel: bool, optional
            If True and ``combine_segments`` is ``True``, the output segment
            numbers are relabelled into the range ``0`` to
            ``len(segment_numbers)`` (inclusive) according to the position of
            the original segment numbers in ``segment_numbers`` parameter.  If
            ``combine_segments`` is ``False``, this has no effect.

        Yields
        ------
        Iterator[Tuple[Tuple[Union[slice, int], ...], Tuple[Union[slice, int], ...], int]]:
            Indices required to construct the requested mask. Each
            triplet denotes the (output indexer, segmentation indexer,
            output segment number) representing a list of "instructions" to
            create the requested output array by copying frames from the
            segmentation dataset and inserting them into the output array with
            a given segment value. Output indexer and segmentation indexer are
            tuples that can be used to index the output and segmentations
            numpy arrays directly.

        """  # noqa: E501
        # Create temporary table of desired dimension indices
        table_name = 'TemporaryDimensionIndexValues'

        dim_ind_cols = [
            self._dim_ind_col_names[p] for p in dimension_index_pointers
        ]
        column_defs = (
            ['OutputFrameIndex INTEGER UNIQUE NOT NULL'] +
            [f'{col} INTEGER NOT NULL' for col in dim_ind_cols]
        )
        column_data = (
            (i, *tuple(row))
            for i, row in enumerate(dimension_index_values)
        )

        # Construct the query The ORDER BY is not logically necessary
        # but seems to improve performance of the downstream numpy
        # operations, presumably as it is more cache efficient
        join_str = ' AND '.join(f'D.{col} = L.{col}' for col in dim_ind_cols)
        query = (
            'SELECT '
            '    D.OutputFrameIndex,'  # frame index of the output array
            '    L.FrameNumber - 1,'  # frame *index* of segmentation image
            '    S.OutputSegmentNumber '  # output segment number
            'FROM TemporaryDimensionIndexValues D '
            'INNER JOIN FrameLUT L'
            f'   ON {join_str} '
            'INNER JOIN TemporarySegmentNumbers S'
            '    ON L.ReferencedSegmentNumber = S.SegmentNumber '
            'ORDER BY D.OutputFrameIndex'
        )

        with self._generate_temp_table(
            table_name=table_name,
            column_defs=column_defs,
            column_data=column_data,
        ):
            with self._generate_temp_segment_table(
                segment_numbers=segment_numbers,
                combine_segments=combine_segments,
                relabel=relabel
            ):
                yield (
                    (
                        (fo, slice(None), slice(None)),
                        (fi, slice(None), slice(None)),
                        seg_no
                    )
                    for (fo, fi, seg_no) in self._db_con.execute(query)
                )

    @contextmanager
    def iterate_indices_for_tiled_region(
        self,
        row_start: int,
        row_end: int,
        column_start: int,
        column_end: int,
        tile_shape: Tuple[int, int],
        segment_numbers: Sequence[int],
        combine_segments: bool = False,
        relabel: bool = False,
    ) -> Generator[
            Iterator[
                Tuple[
                    Tuple[Union[slice, int], ...],
                    Tuple[Union[slice, int], ...],
                    int
                ]
            ],
            None,
            None,
        ]:
        """Iterate over segmentation frame indices for a given region of the
        segmentation's total pixel matrix.

        This is intended for the case of a segmentation image that is stored as
        a tiled representation of total pixel matrix.

        This yields an iterator to the underlying database result that iterates
        over information on the steps required to construct the requested
        segmentation mask from the stored frames of the segmentation image.

        This method is intended to be used as a context manager that yields the
        requested iterator. The iterator is only valid while the context
        manager is active.

        Parameters
        ----------
        row_start: int
            Row index (1-based) in the total pixel matrix of the first row of
            the output array. May be negative (last row is -1).
        row_end: int
            Row index (1-based) in the total pixel matrix one beyond the last
            row of the output array. May be negative (last row is -1).
        column_start: int
            Column index (1-based) in the total pixel matrix of the first
            column of the output array. May be negative (last column is -1).
        column_end: int
            Column index (1-based) in the total pixel matrix one beyond the last
            column of the output array. May be negative (last column is -1).
        tile_shape: Tuple[int, int]
            Shape of each tile (rows, columns).
        segment_numbers: Sequence[int]
            Numbers of segments to include.
        combine_segments: bool, optional
            If True, produce indices to combine the different segments into a
            single label map in which the value of a pixel represents its
            segment. If False (the default), segments are binary and stacked
            down the last dimension of the output array.
        relabel: bool, optional
            If True and ``combine_segments`` is ``True``, the output segment
            numbers are relabelled into the range ``0`` to
            ``len(segment_numbers)`` (inclusive) according to the position of
            the original segment numbers in ``segment_numbers`` parameter.  If
            ``combine_segments`` is ``False``, this has no effect.

        Yields
        ------
        Iterator[Tuple[Tuple[Union[slice, int], ...], Tuple[Union[slice, int], ...], int]]:
            Indices required to construct the requested mask. Each
            triplet denotes the (output indexer, segmentation indexer,
            output segment number) representing a list of "instructions" to
            create the requested output array by copying frames from the
            segmentation dataset and inserting them into the output array with
            a given segment value. Output indexer and segmentation indexer are
            tuples that can be used to index the output and segmentations
            numpy arrays directly.

        """  # noqa: E501
        th, tw = tile_shape

        oh = row_end - row_start
        ow = column_end - column_start

        row_offset_start = row_start - th + 1
        column_offset_start = column_start - tw + 1

        # Construct the query The ORDER BY is not logically necessary
        # but seems to improve performance of the downstream numpy
        # operations, presumably as it is more cache efficient
        query = (
            'SELECT '
            '    L.RowPositionInTotalImagePixelMatrix,'
            '    L.ColumnPositionInTotalImagePixelMatrix,'
            '    L.FrameNumber - 1,'
            '    S.OutputSegmentNumber '
            'FROM FrameLUT L '
            'INNER JOIN TemporarySegmentNumbers S'
            '    ON L.ReferencedSegmentNumber = S.SegmentNumber '
            'WHERE ('
            '    L.RowPositionInTotalImagePixelMatrix >= '
            f'        {row_offset_start}'
            f'    AND L.RowPositionInTotalImagePixelMatrix < {row_end}'
            '    AND L.ColumnPositionInTotalImagePixelMatrix >= '
            f'        {column_offset_start}'
            f'    AND L.ColumnPositionInTotalImagePixelMatrix < {column_end}'
            ')'
            'ORDER BY '
            '     L.RowPositionInTotalImagePixelMatrix,'
            '     L.ColumnPositionInTotalImagePixelMatrix,'
            '     S.OutputSegmentNumber'
        )

        with self._generate_temp_segment_table(
            segment_numbers=segment_numbers,
            combine_segments=combine_segments,
            relabel=relabel
        ):
            yield (
                (
                    (
                        slice(
                            max(rp - row_start, 0),
                            min(rp + th - row_start, oh)
                        ),
                        slice(
                            max(cp - column_start, 0),
                            min(cp + tw - column_start, ow)
                        ),
                    ),
                    (
                        fi,
                        slice(
                            max(row_start - rp, 0),
                            min(row_end - rp, th)
                        ),
                        slice(
                            max(column_start - cp, 0),
                            min(column_end - cp, tw)
                        ),
                    ),
                    seg_no
                )
                for (rp, cp, fi, seg_no) in self._db_con.execute(query)
            )


class Segmentation(SOPClass):

    """SOP class for the Segmentation IOD."""

    def __init__(
        self,
        source_images: Sequence[Dataset],
        pixel_array: np.ndarray,
        segmentation_type: Union[str, SegmentationTypeValues],
        segment_descriptions: Sequence[SegmentDescription],
        series_instance_uid: str,
        series_number: int,
        sop_instance_uid: str,
        instance_number: int,
        manufacturer: str,
        manufacturer_model_name: str,
        software_versions: Union[str, Tuple[str]],
        device_serial_number: str,
        fractional_type: Optional[
            Union[str, SegmentationFractionalTypeValues]
        ] = SegmentationFractionalTypeValues.PROBABILITY,
        max_fractional_value: int = 255,
        content_description: Optional[str] = None,
        content_creator_name: Optional[Union[str, PersonName]] = None,
        transfer_syntax_uid: Union[str, UID] = ExplicitVRLittleEndian,
        pixel_measures: Optional[PixelMeasuresSequence] = None,
        plane_orientation: Optional[PlaneOrientationSequence] = None,
        plane_positions: Optional[Sequence[PlanePositionSequence]] = None,
        omit_empty_frames: bool = True,
        content_label: Optional[str] = None,
        content_creator_identification: Optional[
            ContentCreatorIdentificationCodeSequence
        ] = None,
        workers: Union[int, Executor] = 0,
        dimension_organization_type: Union[
            DimensionOrganizationTypeValues,
            str,
            None,
        ] = None,
        tile_pixel_array: bool = False,
        tile_size: Union[Sequence[int], None] = None,
        pyramid_uid: Optional[str] = None,
        pyramid_label: Optional[str] = None,
        **kwargs: Any
    ) -> None:
        """
        Parameters
        ----------
        source_images: Sequence[Dataset]
            One or more single- or multi-frame images (or metadata of images)
            from which the segmentation was derived
        pixel_array: numpy.ndarray
            Array of segmentation pixel data of boolean, unsigned integer or
            floating point data type representing a mask image. The array may
            be a 2D, 3D or 4D numpy array.

            If it is a 2D numpy array, it represents the segmentation of a
            single frame image, such as a planar x-ray or single instance from
            a CT or MR series.

            If it is a 3D array, it represents the segmentation of either a
            series of source images (such as a series of CT or MR images) a
            single 3D multi-frame image (such as a multi-frame CT/MR image), or
            a single 2D tiled image (such as a slide microscopy image).

            If ``pixel_array`` represents the segmentation of a 3D image, the
            first dimension represents individual 2D planes. Unless the
            ``plane_positions`` parameter is provided, the frame in
            ``pixel_array[i, ...]`` should correspond to either
            ``source_images[i]`` (if ``source_images`` is a list of single
            frame instances) or ``source_images[0].pixel_array[i, ...]`` if
            ``source_images`` is a single multiframe instance.

            Similarly, if ``pixel_array`` is a 3D array representing the
            segmentation of a tiled 2D image, the first dimension represents
            individual 2D tiles (for one channel and z-stack) and these tiles
            correspond to the frames in the source image dataset.

            If ``pixel_array`` is an unsigned integer or boolean array with
            binary data (containing only the values ``True`` and ``False`` or
            ``0`` and ``1``) or a floating-point array, it represents a single
            segment. In the case of a floating-point array, values must be in
            the range 0.0 to 1.0.

            Otherwise, if ``pixel_array`` is a 2D or 3D array containing multiple
            unsigned integer values, each value is treated as a different
            segment whose segment number is that integer value. This is
            referred to as a *label map* style segmentation.  In this case, all
            segments from 1 through ``pixel_array.max()`` (inclusive) must be
            described in `segment_descriptions`, regardless of whether they are
            present in the image.  Note that this is valid for segmentations
            encoded using the ``"BINARY"`` or ``"FRACTIONAL"`` methods.

            Note that that a 2D numpy array and a 3D numpy array with a
            single frame along the first dimension may be used interchangeably
            as segmentations of a single frame, regardless of their data type.

            If ``pixel_array`` is a 4D numpy array, the first three dimensions
            are used in the same way as the 3D case and the fourth dimension
            represents multiple segments. In this case
            ``pixel_array[:, :, :, i]`` represents segment number ``i + 1``
            (since numpy indexing is 0-based but segment numbering is 1-based),
            and all segments from 1 through ``pixel_array.shape[-1] + 1`` must
            be described in ``segment_descriptions``.

            Furthermore, a 4D array with unsigned integer data type must
            contain only binary data (``True`` and ``False`` or ``0`` and
            ``1``). In other words, a 4D array is incompatible with the *label
            map* style encoding of the segmentation.

            Where there are multiple segments that are mutually exclusive (do
            not overlap) and binary, they may be passed using either a *label
            map* style array or a 4D array. A 4D array is required if either
            there are multiple segments and they are not mutually exclusive
            (i.e. they overlap) or there are multiple segments and the
            segmentation is fractional.

            Note that if the segmentation of a single source image with
            multiple stacked segments is required, it is necessary to include
            the singleton first dimension in order to give a 4D array.

            For ``"FRACTIONAL"`` segmentations, values either encode the
            probability of a given pixel belonging to a segment
            (if `fractional_type` is ``"PROBABILITY"``)
            or the extent to which a segment occupies the pixel
            (if `fractional_type` is ``"OCCUPANCY"``).

        segmentation_type: Union[str, highdicom.seg.SegmentationTypeValues]
            Type of segmentation, either ``"BINARY"`` or ``"FRACTIONAL"``
        segment_descriptions: Sequence[highdicom.seg.SegmentDescription]
            Description of each segment encoded in `pixel_array`. In the case of
            pixel arrays with multiple integer values, the segment description
            with the corresponding segment number is used to describe each segment.
        series_instance_uid: str
            UID of the series
        series_number: int
            Number of the output segmentation series.
        sop_instance_uid: str
            UID that should be assigned to the instance
        instance_number: int
            Number that should be assigned to the instance
        manufacturer: str
            Name of the manufacturer of the device (developer of the software)
            that creates the instance
        manufacturer_model_name: str
            Name of the device model (name of the software library or
            application) that creates the instance
        software_versions: Union[str, Tuple[str]]
            Version(s) of the software that creates the instance
        device_serial_number: str
            Manufacturer's serial number of the device
        fractional_type: Union[str, highdicom.seg.SegmentationFractionalTypeValues, None], optional
            Type of fractional segmentation that indicates how pixel data
            should be interpreted
        max_fractional_value: int, optional
            Maximum value that indicates probability or occupancy of 1 that
            a pixel represents a given segment
        content_description: Union[str, None], optional
            Description of the segmentation
        content_creator_name: Union[str, pydicom.valuerep.PersonName, None], optional
            Name of the creator of the segmentation (if created manually)
        transfer_syntax_uid: str, optional
            UID of transfer syntax that should be used for encoding of
            data elements. The following lossless compressed transfer syntaxes
            are supported for encapsulated format encoding in case of
            FRACTIONAL segmentation type:
            RLE Lossless (``"1.2.840.10008.1.2.5"``),
            JPEG 2000 Lossless (``"1.2.840.10008.1.2.4.90"``), and
            JPEG LS Lossless (``"1.2.840.10008.1.2.4.00"``).
        pixel_measures: Union[highdicom.PixelMeasures, None], optional
            Physical spacing of image pixels in `pixel_array`.
            If ``None``, it will be assumed that the segmentation image has the
            same pixel measures as the source image(s).
        plane_orientation: Union[highdicom.PlaneOrientationSequence, None], optional
            Orientation of planes in `pixel_array` relative to axes of
            three-dimensional patient or slide coordinate space.
            If ``None``, it will be assumed that the segmentation image as the
            same plane orientation as the source image(s).
        plane_positions: Union[Sequence[highdicom.PlanePositionSequence], None], optional
            Position of each plane in `pixel_array` in the three-dimensional
            patient or slide coordinate space.
            If ``None``, it will be assumed that the segmentation image has the
            same plane position as the source image(s). However, this will only
            work when the first dimension of `pixel_array` matches the number
            of frames in `source_images` (in case of multi-frame source images)
            or the number of `source_images` (in case of single-frame source
            images).
        omit_empty_frames: bool, optional
            If True (default), frames with no non-zero pixels are omitted from
            the segmentation image. If False, all frames are included.
        content_label: Union[str, None], optional
            Content label
        content_creator_identification: Union[highdicom.ContentCreatorIdentificationCodeSequence, None], optional
            Identifying information for the person who created the content of
            this segmentation.
        workers: Union[int, concurrent.futures.Executor], optional
            Number of worker processes to use for frame compression. If 0, no
            workers are used and compression is performed in the main process
            (this is the default behavior). If negative, as many processes are
            created as the machine has processors.

            Alternatively, you may directly pass an instance of a class derived
            from ``concurrent.futures.Executor`` (most likely an instance of
            ``concurrent.futures.ProcessPoolExecutor``) for highdicom to use.
            You may wish to do this either to have greater control over the
            setup of the executor, or to avoid the setup cost of spawning new
            processes each time this ``__init__`` method is called if your
            application creates a large number of Segmentations.

            Note that if you use worker processes, you must ensure that your
            main process uses the ``if __name__ == "__main__"`` idiom to guard
            against spawned child processes creating further workers.
        dimension_organization_type: Union[highdicom.enum.DimensionOrganizationTypeValues, str, None], optional
            Dimension organization type to use for the output image.
        tile_pixel_array: bool, optional
            If True, `highdicom` will automatically convert an input total
            pixel matrix into a sequence of frames representing tiles of the
            segmentation. This is valid only when the source image supports
            tiling (e.g. VL Whole Slide Microscopy images).

            If True, the input pixel array must consist of a single "frame",
            i.e. must be either a 2D numpy array, a 3D numpy array with a size
            of 1 down the first dimension (axis zero), or a 4D numpy array also
            with a size of 1 down the first dimension. The input pixel array is
            treated as the total pixel matrix of the segmentation, and this is
            tiled along the row and column dimension to create an output image
            with multiple, smaller frames.

            If no ``pixel_measures``, ``plane_positions``,
            ``plane_orientation`` are supplied, the total pixel matrix of the
            segmentation is assumed to correspond to the total pixel matrix of
            the (single) source image. If ``plane_positions`` is supplied, the
            sequence should contain a single item representing the plane
            position of the entire total pixel matrix. Plane positions of
            the newly created tiles will derived automatically from this.

            If False, the pixel array is already considered to consist of one
            or more existing frames, as described above.
        tile_size: Union[Sequence[int], None], optional
            Tile size to use when tiling the input pixel array. If ``None``
            (the default), the tile size is copied from the source image.
            Otherwise the tile size is specified explicitly as (number of rows,
            number of columns). This value is ignored if ``tile_pixel_array``
            is False.
        pyramid_uid: Optional[str], optional
            Unique identifier for the pyramid containing this segmentation.
            Should only be used if this segmentation is part of a
            multi-resolution pyramid.
        pyramid_label: Optional[str], optional
            Human readable label for the pyramid containing this segmentation.
            Should only be used if this segmentation is part of a
            multi-resolution pyramid.
        **kwargs: Any, optional
            Additional keyword arguments that will be passed to the constructor
            of `highdicom.base.SOPClass`

        Raises
        ------
        ValueError
            When

                * Length of `source_images` is zero.
                * Items of `source_images` are not all part of the same study
                  and series.
                * Items of `source_images` have different number of rows and
                  columns.
                * Length of `plane_positions` does not match number of segments
                  encoded in `pixel_array`.
                * Length of `plane_positions` does not match number of 2D planes
                  in `pixel_array` (size of first array dimension).

        Note
        ----
        The assumption is made that segments in `pixel_array` are defined in
        the same frame of reference as `source_images`.


        """  # noqa: E501
        if len(source_images) == 0:
            raise ValueError('At least one source image is required.')

        uniqueness_criteria = set(
            (
                image.StudyInstanceUID,
                image.SeriesInstanceUID,
                image.Rows,
                image.Columns,
                getattr(image, 'FrameOfReferenceUID', None),
            )
            for image in source_images
        )
        if len(uniqueness_criteria) > 1:
            raise ValueError(
                'Source images must all be part of the same series and must '
                'have the same image dimensions (number of rows/columns).'
            )

        src_img = source_images[0]
        is_multiframe = is_multiframe_image(src_img)
        if is_multiframe and len(source_images) > 1:
            raise ValueError(
                'Only one source image should be provided in case images '
                'are multi-frame images.'
            )
        supported_transfer_syntaxes = {
            ImplicitVRLittleEndian,
            ExplicitVRLittleEndian,
            JPEG2000Lossless,
            JPEGLSLossless,
            RLELossless,
        }
        if transfer_syntax_uid not in supported_transfer_syntaxes:
            raise ValueError(
                f'Transfer syntax "{transfer_syntax_uid}" is not supported.'
            )

        if pixel_array.ndim == 2:
            pixel_array = pixel_array[np.newaxis, ...]
        if pixel_array.ndim not in [3, 4]:
            raise ValueError('Pixel array must be a 2D, 3D, or 4D array.')

        is_tiled = hasattr(src_img, 'TotalPixelMatrixRows')
        if tile_pixel_array and not is_tiled:
            raise ValueError(
                'When argument "tile_pixel_array" is True, the source image '
                'must be a tiled image.'
            )
        if tile_pixel_array and pixel_array.shape[0] != 1:
            raise ValueError(
                'When argument "tile_pixel_array" is True, the input pixel '
                'array must contain only one "frame" representing the entire '
                'entire pixel matrix.'
            )

        super().__init__(
            study_instance_uid=src_img.StudyInstanceUID,
            series_instance_uid=series_instance_uid,
            series_number=series_number,
            sop_instance_uid=sop_instance_uid,
            instance_number=instance_number,
            sop_class_uid='1.2.840.10008.5.1.4.1.1.66.4',
            manufacturer=manufacturer,
            modality='SEG',
            transfer_syntax_uid=transfer_syntax_uid,
            patient_id=src_img.PatientID,
            patient_name=src_img.PatientName,
            patient_birth_date=src_img.PatientBirthDate,
            patient_sex=src_img.PatientSex,
            accession_number=src_img.AccessionNumber,
            study_id=src_img.StudyID,
            study_date=src_img.StudyDate,
            study_time=src_img.StudyTime,
            referring_physician_name=getattr(
                src_img, 'ReferringPhysicianName', None
            ),
            manufacturer_model_name=manufacturer_model_name,
            device_serial_number=device_serial_number,
            software_versions=software_versions,
            **kwargs
        )

        # Frame of Reference
        has_ref_frame_uid = hasattr(src_img, 'FrameOfReferenceUID')
        if has_ref_frame_uid:
            self.FrameOfReferenceUID = src_img.FrameOfReferenceUID
            self.PositionReferenceIndicator = getattr(
                src_img,
                'PositionReferenceIndicator',
                None
            )
            # Using Container Type Code Sequence attribute would be more
            # elegant, but unfortunately it is a type 2 attribute.
            if (hasattr(src_img, 'ImageOrientationSlide') or
                    hasattr(src_img, 'ImageCenterPointCoordinatesSequence')):
                self._coordinate_system: Optional[CoordinateSystemNames] = \
                    CoordinateSystemNames.SLIDE
            else:
                self._coordinate_system = CoordinateSystemNames.PATIENT
                self._coordinate_system = get_image_coordinate_system(src_img)
        else:
            # Only allow missing FrameOfReferenceUID if it is not required
            # for this IOD
            usage = get_module_usage('frame-of-reference', src_img.SOPClassUID)
            if usage == ModuleUsageValues.MANDATORY:
                raise ValueError(
                    "Source images have no Frame Of Reference UID, but it is "
                    "required by the IOD."
                )

            # It may be possible to generalize this, but for now only a single
            # source frame is permitted when no frame of reference exists
            if (
                len(source_images) > 1 or
                (is_multiframe and src_img.NumberOfFrames > 1)
            ):
                raise ValueError(
                    "Only a single frame is supported when the source "
                    "image has no Frame of Reference UID."
                )
            if plane_positions is not None:
                raise TypeError(
                    "If source images have no Frame Of Reference UID, the "
                    'argument "plane_positions" may not be specified since the '
                    "segmentation pixel array must be spatially aligned with "
                    "the source images."
                )
            if plane_orientation is not None:
                raise TypeError(
                    "If source images have no Frame Of Reference UID, the "
                    'argument "plane_orientation" may not be specified since '
                    "the segmentation pixel array must be spatially aligned "
                    "with the source images."
                )
            self._coordinate_system = None

        # Remember whether these values were provided by the user, or inferred
        # from the source image. If inferred, we can skip some checks
        user_provided_orientation = plane_orientation is not None
        user_provided_measures = pixel_measures is not None

        # General Reference

        # Note that appending directly to the SourceImageSequence is typically
        # slow so it's more efficient to build as a Python list then convert
        # later. We save conversion for after the main loop
        source_image_seq: List[Dataset] = []
        referenced_series: Dict[str, List[Dataset]] = defaultdict(list)
        for s_img in source_images:
            ref = Dataset()
            ref.ReferencedSOPClassUID = s_img.SOPClassUID
            ref.ReferencedSOPInstanceUID = s_img.SOPInstanceUID
            source_image_seq.append(ref)
            referenced_series[s_img.SeriesInstanceUID].append(ref)
        self.SourceImageSequence = source_image_seq

        # Common Instance Reference
        ref_image_seq: List[Dataset] = []
        for series_instance_uid, referenced_images in referenced_series.items():
            ref = Dataset()
            ref.SeriesInstanceUID = series_instance_uid
            ref.ReferencedInstanceSequence = referenced_images
            ref_image_seq.append(ref)
        self.ReferencedSeriesSequence = ref_image_seq

        # Image Pixel
        if tile_pixel_array:
            # By default use the same tile size as the source image (even if
            # they are not spatially aligned)
            tile_size = tile_size or (src_img.Rows, src_img.Columns)
            self.Rows, self.Columns = (tile_size)
        else:
            self.Rows = pixel_array.shape[1]
            self.Columns = pixel_array.shape[2]

        # Segmentation Image
        self.ImageType = ['DERIVED', 'PRIMARY']
        self.SamplesPerPixel = 1
        self.PhotometricInterpretation = 'MONOCHROME2'
        self.PixelRepresentation = 0

        if content_label is not None:
            _check_code_string(content_label)
            self.ContentLabel = content_label
        else:
            self.ContentLabel = f'{src_img.Modality}_SEG'
        self.ContentDescription = content_description
        if content_creator_name is not None:
            check_person_name(content_creator_name)
        self.ContentCreatorName = content_creator_name
        if content_creator_identification is not None:
            if not isinstance(
                content_creator_identification,
                ContentCreatorIdentificationCodeSequence
            ):
                raise TypeError(
                    'Argument "content_creator_identification" must be of type '
                    'ContentCreatorIdentificationCodeSequence.'
                )
            self.ContentCreatorIdentificationCodeSequence = \
                content_creator_identification

        segmentation_type = SegmentationTypeValues(segmentation_type)
        self.SegmentationType = segmentation_type.value
        if self.SegmentationType == SegmentationTypeValues.BINARY.value:
            self.BitsAllocated = 1
            self.HighBit = 0
            if self.file_meta.TransferSyntaxUID.is_encapsulated:
                raise ValueError(
                    'The chosen transfer syntax '
                    f'{self.file_meta.TransferSyntaxUID} '
                    'is not compatible with the BINARY segmentation type'
                )
        elif self.SegmentationType == SegmentationTypeValues.FRACTIONAL.value:
            self.BitsAllocated = 8
            self.HighBit = 7
            segmentation_fractional_type = SegmentationFractionalTypeValues(
                fractional_type
            )
            self.SegmentationFractionalType = segmentation_fractional_type.value
            if max_fractional_value > 2**8:
                raise ValueError(
                    'Maximum fractional value must not exceed image bit depth.'
                )
            self.MaximumFractionalValue = max_fractional_value
        else:
            raise ValueError(
                f'Unknown segmentation type "{segmentation_type}"'
            )

        self.BitsStored = self.BitsAllocated
        self.LossyImageCompression = getattr(
            src_img,
            'LossyImageCompression',
            '00'
        )
        if self.LossyImageCompression == '01':
            self.LossyImageCompressionRatio = \
                src_img.LossyImageCompressionRatio
            self.LossyImageCompressionMethod = \
                src_img.LossyImageCompressionMethod

        # Multi-Resolution Pyramid
        if pyramid_uid is not None:
            if not is_tiled:
                raise TypeError(
                    'Argument "pyramid_uid" should only be specified '
                    'for tiled images.'
                )
            if (
                self._coordinate_system is None or
                self._coordinate_system != CoordinateSystemNames.SLIDE
            ):
                raise TypeError(
                    'Argument "pyramid_uid" should only be specified for '
                    'segmentations in the SLIDE coordinate system.'
                )
            self.PyramidUID = pyramid_uid

            if pyramid_label is not None:
                _check_long_string(pyramid_label)
                self.PyramidLabel = pyramid_label

        elif pyramid_label is not None:
            raise TypeError(
                'Argument "pyramid_label" should not be specified if '
                '"pyramid_uid" is not specified.'
            )

        # Multi-Frame Functional Groups and Multi-Frame Dimensions
        sffg_item = Dataset()
        source_pixel_measures = self._get_pixel_measures_sequence(
            source_image=src_img,
            is_multiframe=is_multiframe,
        )
        if pixel_measures is None:
            pixel_measures = source_pixel_measures

        if has_ref_frame_uid:
            if self._coordinate_system == CoordinateSystemNames.SLIDE:
                source_plane_orientation = PlaneOrientationSequence(
                    coordinate_system=self._coordinate_system,
                    image_orientation=src_img.ImageOrientationSlide
                )
            else:
                if is_multiframe:
                    src_sfg = src_img.SharedFunctionalGroupsSequence[0]
                    source_plane_orientation = deepcopy(
                        src_sfg.PlaneOrientationSequence
                    )
                else:
                    source_plane_orientation = PlaneOrientationSequence(
                        coordinate_system=self._coordinate_system,
                        image_orientation=src_img.ImageOrientationPatient
                    )

            if plane_orientation is None:
                plane_orientation = source_plane_orientation

        self.DimensionIndexSequence = DimensionIndexSequence(
            coordinate_system=self._coordinate_system
        )
        dimension_organization = Dataset()
        dimension_organization.DimensionOrganizationUID = \
            self.DimensionIndexSequence[0].DimensionOrganizationUID
        self.DimensionOrganizationSequence = [dimension_organization]

        if pixel_measures is not None:
            sffg_item.PixelMeasuresSequence = pixel_measures
        if (
            self._coordinate_system is not None and
            self._coordinate_system == CoordinateSystemNames.PATIENT
        ):
            sffg_item.PlaneOrientationSequence = plane_orientation
        self.SharedFunctionalGroupsSequence = [sffg_item]

        # Check segment numbers
        described_segment_numbers = np.array([
            int(item.SegmentNumber)
            for item in segment_descriptions
        ])
        self._check_segment_numbers(described_segment_numbers)
        number_of_segments = len(described_segment_numbers)
        self.SegmentSequence = segment_descriptions

        # Checks on pixels and overlap
        pixel_array, segments_overlap = self._check_and_cast_pixel_array(
            pixel_array,
            number_of_segments,
            segmentation_type,
        )
        self.SegmentsOverlap = segments_overlap.value

        if has_ref_frame_uid:
            if tile_pixel_array:

                src_origin_seq = src_img.TotalPixelMatrixOriginSequence[0]
                src_x_offset = src_origin_seq.XOffsetInSlideCoordinateSystem
                src_y_offset = src_origin_seq.YOffsetInSlideCoordinateSystem
                src_z_offset = src_origin_seq.get(
                    'ZOffsetInSlideCoordinateSystem',
                    0.0,
                )

                if plane_positions is None:
                    # Use the origin of the source image
                    x_offset = src_x_offset
                    y_offset = src_y_offset
                    z_offset = src_z_offset
                    origin_preserved = True
                else:
                    if len(plane_positions) != 1:
                        raise ValueError(
                            "If specifying plane_positions when the "
                            '"tile_pixel_array" argument is True, a '
                            "single plane position should be provided "
                            "representing the position of the top  "
                            "left corner of the total pixel matrix."
                        )
                    # Use the provided image origin
                    pp = plane_positions[0][0]
                    rp = pp.RowPositionInTotalImagePixelMatrix
                    cp = pp.ColumnPositionInTotalImagePixelMatrix
                    if rp != 1 or cp != 1:
                        raise ValueError(
                            "When specifying a single plane position when "
                            'the "tile_pixel_array" argument is True, the '
                            "plane position must be at the top left corner "
                            "of the total pixel matrix. I.e. it must have "
                            "RowPositionInTotalImagePixelMatrix and "
                            "ColumnPositionInTotalImagePixelMatrix equal to 1."
                        )
                    x_offset = pp.XOffsetInSlideCoordinateSystem
                    y_offset = pp.YOffsetInSlideCoordinateSystem
                    z_offset = pp.get(
                        'ZOffsetInSlideCoordinateSystem',
                        0.0,
                    )
                    origin_preserved = (
                        x_offset == src_x_offset and
                        y_offset == src_y_offset and
                        z_offset == src_z_offset
                    )

                orientation = plane_orientation[0].ImageOrientationSlide
                image_position = [x_offset, y_offset, z_offset]

                are_total_pixel_matrix_locations_preserved = (
                    origin_preserved and
                    (
                        not user_provided_orientation or
                        plane_orientation == source_plane_orientation
                    ) and
                    (
                        not user_provided_measures or
                        pixel_measures == source_pixel_measures
                    )
                )

                if are_total_pixel_matrix_locations_preserved:
                    if (
                        pixel_array.shape[1:3] !=
                        (
                            src_img.TotalPixelMatrixRows,
                            src_img.TotalPixelMatrixColumns
                        )
                    ):
                        raise ValueError(
                            "Shape of input pixel_array does not match shape "
                            "of the total pixel matrix of the source image."
                        )

                    # The overall total pixel matrix can match the source
                    # image's but if the image is tiled differently, spatial
                    # locations within each frame are not preserved
                    are_spatial_locations_preserved = (
                        tile_size == (src_img.Rows, src_img.Columns)
                    )
                else:
                    are_spatial_locations_preserved = False

                raw_plane_positions = compute_tile_positions_per_frame(
                    rows=self.Rows,
                    columns=self.Columns,
                    total_pixel_matrix_rows=pixel_array.shape[1],
                    total_pixel_matrix_columns=pixel_array.shape[2],
                    total_pixel_matrix_image_position=image_position,
                    image_orientation=orientation,
                    pixel_spacing=pixel_measures[0].PixelSpacing,
                )
                plane_sort_index = np.arange(len(raw_plane_positions))

                # Only need to create the plane position DICOM objects if
                # they will be placed into the object. Otherwise skip this
                # as it is really inefficient
                if (
                    dimension_organization_type !=
                    DimensionOrganizationTypeValues.TILED_FULL
                ):
                    plane_positions = [
                        PlanePositionSequence(
                            CoordinateSystemNames.SLIDE,
                            image_position=coords,
                            pixel_matrix_position=offsets,
                        )
                        for offsets, coords in raw_plane_positions
                    ]
                else:
                    # Unneeded
                    plane_positions = [None]

                # Match the format used elsewhere
                plane_position_values = np.array(
                    [
                        [*offsets, *coords]
                        for offsets, coords in raw_plane_positions
                    ]
                )

                # compute_tile_positions_per_frame returns
                # (c, r, x, y, z) but the dimension index sequence
                # requires (r, c, x, y z). Swap here to correct for
                # this
                plane_position_values = plane_position_values[
                    :, [1, 0, 2, 3, 4]
                ]

            else:
                are_measures_and_orientation_preserved = (
                    (
                        not user_provided_orientation or
                        plane_orientation == source_plane_orientation
                    ) and
                    (
                        not user_provided_measures or
                        pixel_measures == source_pixel_measures
                    )
                )

                if (
                    plane_positions is None or
                    are_measures_and_orientation_preserved
                ):
                    # Calculating source positions can be slow, so avoid unless
                    # necessary
                    dim_ind = self.DimensionIndexSequence
                    if is_multiframe:
                        source_plane_positions = \
                            dim_ind.get_plane_positions_of_image(
                                src_img
                            )
                    else:
                        source_plane_positions = \
                            dim_ind.get_plane_positions_of_series(
                                source_images
                            )

                if plane_positions is None:
                    if pixel_array.shape[0] != len(source_plane_positions):
                        raise ValueError(
                            'Number of plane positions in source image(s) does '
                            'not match size of first dimension of '
                            '"pixel_array" argument.'
                        )
                    plane_positions = source_plane_positions
                    are_spatial_locations_preserved = \
                        are_measures_and_orientation_preserved
                else:
                    if pixel_array.shape[0] != len(plane_positions):
                        raise ValueError(
                            'Number of PlanePositionSequence items provided '
                            'via "plane_positions" argument does not match '
                            'size of first dimension of "pixel_array" argument.'
                        )
                    if are_measures_and_orientation_preserved:
                        are_spatial_locations_preserved = all(
                            plane_positions[i] == source_plane_positions[i]
                            for i in range(len(plane_positions))
                        )
                    else:
                        are_spatial_locations_preserved = False

                # plane_position_values is an array giving, for each plane of
                # the input array, the raw values of all attributes that
                # describe its position. The first dimension is sorted the same
                # way as the input pixel array and the second is sorted the
                # same way as the dimension index sequence (without segment
                # number) plane_sort_index is a list of indices into the input
                # planes giving the order in which they should be arranged to
                # correctly sort them for inclusion into the segmentation
                sort_orientation = (
                    plane_orientation[0].ImageOrientationPatient
                    if self._coordinate_system == CoordinateSystemNames.PATIENT
                    else None
                )
                plane_position_values, plane_sort_index = \
                    self.DimensionIndexSequence.get_index_values(
                        plane_positions,
                        image_orientation=sort_orientation,
                    )

        else:
            # Only one spatial location supported
            plane_positions = [None]
            plane_position_values = [None]
            plane_sort_index = np.array([0])
            are_spatial_locations_preserved = True

        if are_spatial_locations_preserved and not tile_pixel_array:
            if pixel_array.shape[1:3] != (src_img.Rows, src_img.Columns):
                raise ValueError(
                    "Shape of input pixel_array does not match shape of "
                    "the source image."
                )

        # Find indices such that empty planes are removed
        if omit_empty_frames:
            if tile_pixel_array:
                included_plane_indices, is_empty = \
                    self._get_nonempty_tile_indices(
                        pixel_array,
                        plane_positions=plane_positions,
                        rows=self.Rows,
                        columns=self.Columns,
                    )
            else:
                included_plane_indices, is_empty = \
                    self._get_nonempty_plane_indices(pixel_array)
            if is_empty:
                # Cannot omit empty frames when all frames are empty
                omit_empty_frames = False
                included_plane_indices = list(range(len(plane_positions)))
            else:
                # Remove all empty plane positions from the list of sorted
                # plane position indices
                included_plane_indices_set = set(included_plane_indices)
                plane_sort_index = [
                    ind for ind in plane_sort_index
                    if ind in included_plane_indices_set
                ]
        else:
            included_plane_indices = list(range(len(plane_positions)))

        if (
            has_ref_frame_uid and
            dimension_organization_type !=
            DimensionOrganizationTypeValues.TILED_FULL
        ):
            # Get unique values of attributes in the Plane Position Sequence or
            # Plane Position Slide Sequence, which define the position of the
            # plane with respect to the three dimensional patient or slide
            # coordinate system, respectively. These can subsequently be used
            # to look up the relative position of a plane relative to the
            # indexed dimension.
            unique_dimension_values = [
                np.unique(
                    plane_position_values[included_plane_indices, index],
                    axis=0
                )
                for index in range(plane_position_values.shape[1])
            ]
        else:
            unique_dimension_values = [None]

        # Dimension Organization Type
        dimension_organization_type = self._check_tiled_dimension_organization_type(
            dimension_organization_type=dimension_organization_type,
            is_tiled=is_tiled,
            omit_empty_frames=omit_empty_frames,
            plane_positions=plane_positions,
            tile_pixel_array=tile_pixel_array,
            rows=self.Rows,
            columns=self.Columns,
        )
        if self._coordinate_system == CoordinateSystemNames.PATIENT:
            spacing = get_regular_slice_spacing(
                image_positions=np.array(
                    plane_position_values[plane_sort_index, 0, :]
                ),
                image_orientation=np.array(
                    plane_orientation[0].ImageOrientationPatient
                ),
                sort=False,
                enforce_right_handed=True,
            )

            if spacing is not None and spacing > 0.0:
                # The image is a regular volume, so we should record this
                dimension_organization_type = (
                    DimensionOrganizationTypeValues.THREE_DIMENSIONAL
                )
                # Also add the slice spacing to the pixel measures
                (
                    self.SharedFunctionalGroupsSequence[0]
                        .PixelMeasuresSequence[0]
                        .SpacingBetweenSlices
                ) = spacing
            else:
                if (
                    dimension_organization_type ==
                    DimensionOrganizationTypeValues.THREE_DIMENSIONAL
                ):
                    raise ValueError(
                        'Dimension organization "3D" has been specified, '
                        'but the source image is not a regularly-spaced 3D '
                        'volume.'
                    )
        if dimension_organization_type is not None:
            self.DimensionOrganizationType = dimension_organization_type.value

        if (
            has_ref_frame_uid and
            self._coordinate_system == CoordinateSystemNames.SLIDE
        ):
            total_pixel_matrix_size = (
                pixel_array.shape[1:3] if tile_pixel_array else None
            )
            self._add_slide_coordinate_metadata(
                source_image=src_img,
                plane_orientation=plane_orientation,
                plane_position_values=plane_position_values,
                pixel_measures=pixel_measures,
                are_spatial_locations_preserved=are_spatial_locations_preserved,
                is_tiled=is_tiled,
                total_pixel_matrix_size=total_pixel_matrix_size,
            )

            plane_position_names = (
                self.DimensionIndexSequence.get_index_keywords()
            )
            row_dim_index = plane_position_names.index(
                'RowPositionInTotalImagePixelMatrix'
            )
            col_dim_index = plane_position_names.index(
                'ColumnPositionInTotalImagePixelMatrix'
            )

        is_encaps = self.file_meta.TransferSyntaxUID.is_encapsulated
        process_pool: Optional[Executor] = None

        if not isinstance(workers, (int, Executor)):
            raise TypeError(
                'Argument "workers" must be of type int or '
                'concurrent.futures.Executor (or a derived class).'
            )
        using_multiprocessing = (
            isinstance(workers, Executor) or workers != 0
        )

        # List of frames. In the case of native transfer syntaxes, we will
        # collect a list of frames as flattened NumPy arrays for bitpacking at
        # the end. In the case of encapsulated transfer syntaxes with no
        # workers, we will accumulate a list of encoded frames to encapsulate
        # at the end
        frames: Union[List[bytes], List[np.ndarray]] = []

        # In the case of native encoding when the number pixels in a frame is
        # not a multiple of 8. This array carries "leftover" pixels that
        # couldn't be encoded in previous iterations, to future iterations This
        # saves having to keep the entire un-endoded array in memory, which can
        # get extremely heavy on memory in the case of very large arrays
        remainder_pixels = np.empty((0, ), dtype=np.uint8)

        if is_encaps:
            if using_multiprocessing:
                # In the case of encapsulated transfer syntaxes with multiple
                # workers, we will accumulate a list of encoded frames to
                # encapsulate at the end
                frame_futures: List[Future] = []

                # Use the existing executor or create one
                if isinstance(workers, Executor):
                    process_pool = workers
                else:
                    # If workers is negative, pass None to use all processors
                    process_pool = ProcessPoolExecutor(
                        workers if workers > 0 else None
                    )

            # Parameters to use when calling the encode_frame function in
            # either of the above two cases
            encode_frame_kwargs = dict(
                transfer_syntax_uid=self.file_meta.TransferSyntaxUID,
                bits_allocated=self.BitsAllocated,
                bits_stored=self.BitsStored,
                photometric_interpretation=self.PhotometricInterpretation,
                pixel_representation=self.PixelRepresentation
            )
        else:
            if using_multiprocessing:
                warnings.warn(
                    "Setting workers != 0 or passing an instance of "
                    "concurrent.futures.Executor when using a non-encapsulated "
                    "transfer syntax has no effect.",
                    UserWarning,
                    stacklevel=2,
                )
                using_multiprocessing = False

        # Information about individual frames is placed into the
        # PerFrameFunctionalGroupsSequence. Note that a *very* significant
        # efficiency gain is observed when building this as a Python list
        # rather than a pydicom sequence, and then converting to a pydicom
        # sequence at the end
        pffg_sequence: List[Dataset] = []

        for segment_number in described_segment_numbers:
            for plane_index in plane_sort_index:

                if tile_pixel_array:
                    if (
                        dimension_organization_type ==
                        DimensionOrganizationTypeValues.TILED_FULL
                    ):
                        row_offset = int(
                            plane_position_values[plane_index, row_dim_index]
                        )
                        column_offset = int(
                            plane_position_values[plane_index, col_dim_index]
                        )
                    else:
                        pos = plane_positions[plane_index][0]
                        row_offset = pos.RowPositionInTotalImagePixelMatrix
                        column_offset = (
                            pos.ColumnPositionInTotalImagePixelMatrix
                        )

                    plane_array = get_tile_array(
                        pixel_array[0],
                        row_offset=row_offset,
                        column_offset=column_offset,
                        tile_rows=self.Rows,
                        tile_columns=self.Columns,
                    )
                else:
                    # Select the relevant existing frame
                    plane_array = pixel_array[plane_index]

                # Pixel array for just this segment and this position
                segment_array = self._get_segment_pixel_array(
                    plane_array,
                    segment_number=segment_number,
                    number_of_segments=number_of_segments,
                    segmentation_type=segmentation_type,
                    max_fractional_value=max_fractional_value,
                )

                # Even though completely empty planes were removed earlier,
                # there may still be planes in which this specific segment is
                # absent. Such frames should be removed
                if (
                    omit_empty_frames and not
                    np.any(segment_array)
                ):
                    logger.debug(
                        f'skip empty plane {plane_index} of segment '
                        f'#{segment_number}'
                    )
                    continue
                logger.debug(
                    f'add plane #{plane_index} for segment #{segment_number}'
                )

                if (
                    dimension_organization_type !=
                    DimensionOrganizationTypeValues.TILED_FULL
                ):
                    # No per-frame functional group for TILED FULL

                    # Get the item of the PerFrameFunctionalGroupsSequence for
                    # this segmentation frame
                    if has_ref_frame_uid:
                        plane_pos_val = plane_position_values[plane_index]
                        try:
                            dimension_index_values = (
                                self._get_dimension_index_values(
                                    unique_dimension_values=unique_dimension_values,  # noqa: E501
                                    plane_position_value=plane_pos_val,
                                    coordinate_system=self._coordinate_system,
                                )
                            )
                        except IndexError as error:
                            raise IndexError(
                                'Could not determine position of plane '
                                f'#{plane_index} in three dimensional '
                                'coordinate system based on dimension index '
                                f'values: {error}'
                            ) from error
                    else:
                        dimension_index_values = []

                    pffg_item = self._get_pffg_item(
                        segment_number=segment_number,
                        dimension_index_values=dimension_index_values,
                        plane_position=plane_positions[plane_index],
                        source_images=source_images,
                        source_image_index=plane_index,
                        are_spatial_locations_preserved=are_spatial_locations_preserved,  # noqa: E501
                        has_ref_frame_uid=has_ref_frame_uid,
                        coordinate_system=self._coordinate_system,
                        is_multiframe=is_multiframe,
                    )
                    pffg_sequence.append(pffg_item)

                # Add the segmentation pixel array for this frame to the list
                if is_encaps:
                    if process_pool is None:
                        # Encode this frame and add resulting bytes to the list
                        # for encapsulation at the end
                        frames.append(
                            encode_frame(
                                segment_array,
                                **encode_frame_kwargs,
                            )
                        )
                    else:
                        # Submit this frame for encoding this frame and add the
                        # future to the list for encapsulation at the end
                        future = process_pool.submit(
                            encode_frame,
                            array=segment_array,
                            **encode_frame_kwargs,
                        )
                        frame_futures.append(future)
                else:
                    flat_array = segment_array.flatten()
                    if (
                        self.SegmentationType ==
                        SegmentationTypeValues.BINARY.value and
                        (self.Rows * self.Columns) // 8 != 0
                    ):
                        # Need to encode a multiple of 8 pixels at a time
                        full_array = np.concatenate(
                            [remainder_pixels, flat_array]
                        )
                        # Round down to closest multiple of 8
                        n_pixels_to_take = 8 * (len(full_array) // 8)
                        to_encode = full_array[:n_pixels_to_take]
                        remainder_pixels = full_array[n_pixels_to_take:]
                    else:
                        # Simple - each frame can be individually encoded
                        to_encode = flat_array

                    frames.append(self._encode_pixels_native(to_encode))

        if (
            dimension_organization_type !=
            DimensionOrganizationTypeValues.TILED_FULL
        ):
            self.PerFrameFunctionalGroupsSequence = pffg_sequence

        if is_encaps:
            if process_pool is not None:
                frames = [
                    fut.result() for fut in frame_futures
                ]

                # Shutdown the pool if we created it, otherwise it is the
                # caller's responsibility
                if process_pool is not workers:
                    process_pool.shutdown()

            # Encapsulate all pre-compressed frames
            self.NumberOfFrames = len(frames)
            self.PixelData = encapsulate(frames)
        else:
            self.NumberOfFrames = len(frames)

            # May need to add in a final set of pixels
            if len(remainder_pixels) > 0:
                frames.append(self._encode_pixels_native(remainder_pixels))

            self.PixelData = b''.join(frames)

        # Add a null trailing byte if required
        if len(self.PixelData) % 2 == 1:
            self.PixelData += b'0'

        self.copy_specimen_information(src_img)
        self.copy_patient_and_study_information(src_img)

        # Build lookup tables for efficient decoding
        self._build_luts()

    def add_segments(
        self,
        pixel_array: np.ndarray,
        segment_descriptions: Sequence[SegmentDescription],
        plane_positions: Optional[Sequence[PlanePositionSequence]] = None,
        omit_empty_frames: bool = True,
    ) -> None:
        """To ensure correctness of segmentation images, this
        method was deprecated in highdicom 0.8.0. For more information
        and migration instructions see :ref:`here <add-segments-deprecation>`.

        """  # noqa: E510
        raise AttributeError(
            'To ensure correctness of segmentation images, the add_segments '
            'method was deprecated in highdicom 0.8.0. For more information '
            'and migration instructions visit '
            'https://highdicom.readthedocs.io/en/latest/release_notes.html'
            '#deprecation-of-add-segments-method'
        )

    @staticmethod
    def _check_segment_numbers(described_segment_numbers: np.ndarray):
        """Checks on segment numbers extracted from the segment descriptions.

        Segment numbers should start at 1 and increase by 1. This method checks
        this and raises an appropriate exception for the user if the segment
        numbers are incorrect.

        Parameters
        ----------
        described_segment_numbers: np.ndarray
            The segment numbers from the segment descriptions, in the order
            they were passed. 1D array of integers.

        Raises
        ------
        ValueError
            If the ``described_segment_numbers`` do not have the required values

        """
        # Check segment numbers in the segment descriptions are
        # monotonically increasing by 1
        if not (np.diff(described_segment_numbers) == 1).all():
            raise ValueError(
                'Segment descriptions must be sorted by segment number '
                'and monotonically increasing by 1.'
            )
        if described_segment_numbers[0] != 1:
            raise ValueError(
                'Segment descriptions should be numbered starting '
                f'from 1. Found {described_segment_numbers[0]}. '
            )

    @staticmethod
    def _get_pixel_measures_sequence(
        source_image: Dataset,
        is_multiframe: bool,
    ) -> Optional[PixelMeasuresSequence]:
        """Get a Pixel Measures Sequence from the source image.

        This is a helper method used in the constructor.

        Parameters
        ----------
        source_image: pydicom.Dataset
            The first source image.
        is_multiframe: bool
            Whether the source image is multiframe.

        Returns
        -------
        Union[highdicom.PixelMeasuresSequence, None]
            A PixelMeasuresSequence derived from the source image, if this is
            possible. Otherwise None.

        """
        if is_multiframe:
            src_shared_fg = source_image.SharedFunctionalGroupsSequence[0]
            pixel_measures = src_shared_fg.PixelMeasuresSequence
        else:
            if hasattr(source_image, 'FrameOfReferenceUID'):
                pixel_measures = PixelMeasuresSequence(
                    pixel_spacing=source_image.PixelSpacing,
                    slice_thickness=source_image.SliceThickness,
                    spacing_between_slices=source_image.get(
                        'SpacingBetweenSlices',
                        None
                    )
                )
            else:
                pixel_spacing = getattr(source_image, 'PixelSpacing', None)
                if pixel_spacing is not None:
                    pixel_measures = PixelMeasuresSequence(
                        pixel_spacing=pixel_spacing,
                        slice_thickness=source_image.get(
                            'SliceThickness',
                            None
                        ),
                        spacing_between_slices=source_image.get(
                            'SpacingBetweenSlices',
                            None
                        )
                    )
                else:
                    pixel_measures = None

        return pixel_measures

    def _add_slide_coordinate_metadata(
        self,
        source_image: Dataset,
        plane_orientation: PlaneOrientationSequence,
        plane_position_values: np.ndarray,
        pixel_measures: PixelMeasuresSequence,
        are_spatial_locations_preserved: bool,
        is_tiled: bool,
        total_pixel_matrix_size: Optional[Tuple[int, int]] = None,
    ) -> None:
        """Add metadata related to the slide coordinate system.

        This is a helper method used in the constructor.

        Parameters
        ----------
        source_image: pydicom.Dataset
            The source image (assumed to be a single source image).
        plane_orientation: highdicom.PlaneOrientationSequence
            Plane orientation sequence for the segmentation.
        plane_position_values: numpy.ndarray
            Plane positions of each plane.
        pixel_measures: highdicom.PixelMeasuresSequence
            PixelMeasuresSequence for the segmentation.
        are_spatial_locations_preserved: bool
            Whether spatial locations are preserved between the source image
            and the segmentation.
        is_tiled: bool
            Whether the source image is a tiled image.
        total_pixel_matrix_size: Optional[Tuple[int, int]]
            Size (rows, columns) of the total pixel matrix, if known. If None,
            this will be deduced from the specified plane position values.
            Explicitly providing the total pixel matrix size is required if the
            total pixel matrix is smaller than the total area covered by the
            provided tiles (i.e. the provided plane positions are padded).

        """
        plane_position_names = self.DimensionIndexSequence.get_index_keywords()

        self.ImageOrientationSlide = deepcopy(
            plane_orientation[0].ImageOrientationSlide
        )
        if are_spatial_locations_preserved and is_tiled:
            self.TotalPixelMatrixOriginSequence = deepcopy(
                source_image.TotalPixelMatrixOriginSequence
            )
            self.TotalPixelMatrixRows = source_image.TotalPixelMatrixRows
            self.TotalPixelMatrixColumns = source_image.TotalPixelMatrixColumns
            self.TotalPixelMatrixFocalPlanes = 1
        elif are_spatial_locations_preserved and not is_tiled:
            self.ImageCenterPointCoordinatesSequence = deepcopy(
                source_image.ImageCenterPointCoordinatesSequence
            )
        else:
            row_index = plane_position_names.index(
                'RowPositionInTotalImagePixelMatrix'
            )
            row_offsets = plane_position_values[:, row_index]
            col_index = plane_position_names.index(
                'ColumnPositionInTotalImagePixelMatrix'
            )
            col_offsets = plane_position_values[:, col_index]
            frame_indices = np.lexsort([row_offsets, col_offsets])
            first_frame_index = frame_indices[0]
            last_frame_index = frame_indices[-1]
            x_index = plane_position_names.index(
                'XOffsetInSlideCoordinateSystem'
            )
            x_origin = plane_position_values[first_frame_index, x_index]
            y_index = plane_position_names.index(
                'YOffsetInSlideCoordinateSystem'
            )
            y_origin = plane_position_values[first_frame_index, y_index]
            z_index = plane_position_names.index(
                'ZOffsetInSlideCoordinateSystem'
            )
            z_origin = plane_position_values[first_frame_index, z_index]

            if is_tiled:
                origin_item = Dataset()
                origin_item.XOffsetInSlideCoordinateSystem = \
                    format_number_as_ds(x_origin)
                origin_item.YOffsetInSlideCoordinateSystem = \
                    format_number_as_ds(y_origin)
                origin_item.ZOffsetInSlideCoordinateSystem = \
                    format_number_as_ds(z_origin)
                self.TotalPixelMatrixOriginSequence = [origin_item]
                self.TotalPixelMatrixFocalPlanes = 1
                if total_pixel_matrix_size is None:
                    self.TotalPixelMatrixRows = int(
                        plane_position_values[last_frame_index, row_index] +
                        self.Rows - 1
                    )
                    self.TotalPixelMatrixColumns = int(
                        plane_position_values[last_frame_index, col_index] +
                        self.Columns - 1
                    )
                else:
                    self.TotalPixelMatrixRows = total_pixel_matrix_size[0]
                    self.TotalPixelMatrixColumns = total_pixel_matrix_size[1]
            else:
                transform = ImageToReferenceTransformer(
                    image_position=(x_origin, y_origin, z_origin),
                    image_orientation=(
                        plane_orientation[0].ImageOrientationSlide
                    ),
                    pixel_spacing=pixel_measures[0].PixelSpacing
                )
                center_image_coordinates = np.array(
                    [[self.Columns / 2, self.Rows / 2]],
                    dtype=float
                )
                center_reference_coordinates = transform(
                    center_image_coordinates
                )
                x_center = center_reference_coordinates[0, 0]
                y_center = center_reference_coordinates[0, 1]
                z_center = center_reference_coordinates[0, 2]
                center_item = Dataset()
                center_item.XOffsetInSlideCoordinateSystem = \
                    format_number_as_ds(x_center)
                center_item.YOffsetInSlideCoordinateSystem = \
                    format_number_as_ds(y_center)
                center_item.ZOffsetInSlideCoordinateSystem = \
                    format_number_as_ds(z_center)
                self.ImageCenterPointCoordinatesSequence = [center_item]

    @staticmethod
    def _check_tiled_dimension_organization_type(
        dimension_organization_type: Union[
            DimensionOrganizationTypeValues,
            str,
            None,
        ],
        is_tiled: bool,
        omit_empty_frames: bool,
        plane_positions: Sequence[PlanePositionSequence],
        tile_pixel_array: bool,
        rows: int,
        columns: int,
    ) -> Optional[DimensionOrganizationTypeValues]:
        """Checks that the specified Dimension Organization Type is valid.

        Parameters
        ----------
        dimension_organization_type: Union[highdicom.enum.DimensionOrganizationTypeValues, str, None]
           The specified DimensionOrganizationType for the output Segmentation.
        is_tiled: bool
            Whether the source image is a tiled image.
        omit_empty_frames: bool
            Whether it was specified to omit empty frames.
        tile_pixel_array: bool
            Whether the total pixel matrix was passed.
        plane_positions: Sequence[highdicom.PlanePositionSequence]
            Plane positions of all frames.
        rows: int
            Number of rows in each frame of the segmentation image.
        columns: int
            Number of columns in each frame of the segmentation image.

        Returns
        -------
        Optional[highdicom.enum.DimensionOrganizationTypeValues]:
            DimensionOrganizationType to use for the output Segmentation.

        """  # noqa: E501
        if is_tiled and dimension_organization_type is None:
            dimension_organization_type = \
                DimensionOrganizationTypeValues.TILED_SPARSE

        if dimension_organization_type is not None:
            dimension_organization_type = DimensionOrganizationTypeValues(
                dimension_organization_type
            )
            tiled_dimension_organization_types = [
                DimensionOrganizationTypeValues.TILED_SPARSE,
                DimensionOrganizationTypeValues.TILED_FULL
            ]

            if (
                dimension_organization_type in
                tiled_dimension_organization_types
            ):
                if not is_tiled:
                    raise ValueError(
                        f"A value of {dimension_organization_type.value} "
                        'for parameter "dimension_organization_type" is '
                        'only valid if the source images are tiled.'
                    )

            if (
                dimension_organization_type ==
                DimensionOrganizationTypeValues.TILED_FULL
            ):
                # Need to check positions if they were not generated by us
                # when using tile_pixel_array
                if (
                    not tile_pixel_array and
                    not are_plane_positions_tiled_full(
                        plane_positions,
                        rows,
                        columns,
                    )
                ):
                    raise ValueError(
                        'A value of "TILED_FULL" for parameter '
                        '"dimension_organization_type" is not permitted because '
                        'the "plane_positions" of the segmentation '
                        'do not follow the relevant requirements. See '
                        'https://dicom.nema.org/medical/dicom/current/output/'
                        'chtml/part03/sect_C.7.6.17.3.html#sect_C.7.6.17.3.'
                    )
                if omit_empty_frames:
                    raise ValueError(
                        'Parameter "omit_empty_frames" should be False if '
                        'using "dimension_organization_type" of "TILED_FULL".'
                    )

        return dimension_organization_type

    @staticmethod
    def _check_and_cast_pixel_array(
        pixel_array: np.ndarray,
        number_of_segments: int,
        segmentation_type: SegmentationTypeValues
    ) -> Tuple[np.ndarray, SegmentsOverlapValues]:
        """Checks on the shape and data type of the pixel array.

        Also checks for overlapping segments and returns the result.

        Parameters
        ----------
        pixel_array: numpy.ndarray
            The segmentation pixel array.
        number_of_segments: int
            The segment numbers from the segment descriptions, in the order
            they were passed. 1D array of integers.
        segmentation_type: highdicom.seg.SegmentationTypeValues
            The segmentation_type parameter.

        Returns
        -------
        pixel_array: numpyp.ndarray
            Input pixel array with the data type simplified if possible.
        segments_overlap: highdicom.seg.SegmentationOverlaps
            The value for the SegmentationOverlaps attribute, inferred from the
            pixel array.

        """
        if pixel_array.ndim == 4:
            # Check that the number of segments in the array matches
            if pixel_array.shape[-1] != number_of_segments:
                raise ValueError(
                    'The number of segments in last dimension of the pixel '
                    f'array ({pixel_array.shape[-1]}) does not match the '
                    'number of described segments '
                    f'({number_of_segments}).'
                )

        if pixel_array.dtype in (np.bool_, np.uint8, np.uint16):
            max_pixel = pixel_array.max()

            if pixel_array.ndim == 3:
                # A label-map style array where pixel values represent
                # segment associations

                # The pixel values in the pixel array must all belong to
                # a described segment
                if max_pixel > number_of_segments:
                    raise ValueError(
                        'Pixel array contains segments that lack '
                        'descriptions.'
                    )

                # By construction of the pixel array, we know that the segments
                # cannot overlap
                segments_overlap = SegmentsOverlapValues.NO
            else:
                # Pixel array is 4D where each segment is stacked down
                # the last dimension
                # In this case, each segment of the pixel array should be binary
                if max_pixel > 1:
                    raise ValueError(
                        'When passing a 4D stack of segments with an integer '
                        'pixel type, the pixel array must be binary.'
                    )

                # Need to check whether or not segments overlap
                if max_pixel == 0:
                    # Empty segments can't overlap (this skips an unnecessary
                    # further test)
                    segments_overlap = SegmentsOverlapValues.NO
                elif pixel_array.shape[-1] == 1:
                    # A single segment does not overlap
                    segments_overlap = SegmentsOverlapValues.NO
                else:
                    sum_over_segments = pixel_array.sum(axis=-1)
                    if np.any(sum_over_segments > 1):
                        segments_overlap = SegmentsOverlapValues.YES
                    else:
                        segments_overlap = SegmentsOverlapValues.NO

        elif pixel_array.dtype in (np.float_, np.float32, np.float64):
            unique_values = np.unique(pixel_array)
            if np.min(unique_values) < 0.0 or np.max(unique_values) > 1.0:
                raise ValueError(
                    'Floating point pixel array values must be in the '
                    'range [0, 1].'
                )
            if segmentation_type == SegmentationTypeValues.BINARY:
                non_boolean_values = np.logical_and(
                    unique_values > 0.0,
                    unique_values < 1.0
                )
                if np.any(non_boolean_values):
                    raise ValueError(
                        'Floating point pixel array values must be either '
                        '0.0 or 1.0 in case of BINARY segmentation type.'
                    )
                pixel_array = pixel_array.astype(np.uint8)

                # Need to check whether or not segments overlap
                if len(unique_values) == 1 and unique_values[0] == 0.0:
                    # All pixels are zero: there can be no overlap
                    segments_overlap = SegmentsOverlapValues.NO
                elif pixel_array.ndim == 3 or pixel_array.shape[-1] == 1:
                    # A single segment does not overlap
                    segments_overlap = SegmentsOverlapValues.NO
                elif pixel_array.sum(axis=-1).max() > 1:
                    segments_overlap = SegmentsOverlapValues.YES
                else:
                    segments_overlap = SegmentsOverlapValues.NO
            else:
                if (pixel_array.ndim == 3) or (pixel_array.shape[-1] == 1):
                    # A single segment does not overlap
                    segments_overlap = SegmentsOverlapValues.NO
                else:
                    # A truly fractional segmentation with multiple segments.
                    # Unclear how overlap should be interpreted in this case
                    segments_overlap = SegmentsOverlapValues.UNDEFINED
        else:
            raise TypeError('Pixel array has an invalid data type.')

        return pixel_array, segments_overlap

    @staticmethod
    def _get_nonempty_plane_indices(
        pixel_array: np.ndarray
    ) -> Tuple[List[int], bool]:
        """Get a list of all indices of original planes that are non-empty.

        Empty planes (without any positive pixels in any of the segments) do
        not need to be included in the segmentation image. This method finds a
        list of indices of the input frames that are non-empty, and therefore
        should be included in the segmentation image.

        Parameters
        ----------
        pixel_array: numpy.ndarray
            Segmentation pixel array

        Returns
        -------
        included_plane_indices : List[int]
            List giving for each plane position in the resulting segmentation
            image the index of the corresponding frame in the original pixel
            array.
        is_empty: bool
            Whether the entire image is empty. If so, empty frames should not
            be omitted.

        """
        # This list tracks which source image each non-empty frame came from
        source_image_indices = [
            i for i, frm in enumerate(pixel_array)
            if np.any(frm)
        ]

        if len(source_image_indices) == 0:
            logger.warning(
                'Encoding an empty segmentation with "omit_empty_frames" '
                'set to True. Reverting to encoding all frames since omitting '
                'all frames is not possible.'
            )
            return (list(range(pixel_array.shape[0])), True)

        return (source_image_indices, False)

    @staticmethod
    def _get_nonempty_tile_indices(
        pixel_array: np.ndarray,
        plane_positions: Sequence[PlanePositionSequence],
        rows: int,
        columns: int,
    ) -> Tuple[List[int], bool]:
        """Get a list of all indices of tile locations that are non-empty.

        This is similar to _get_nonempty_plane_indices, but works on a total
        pixel matrix rather than a set of frames. Empty planes (without any
        positive pixels in any of the segments) do not need to be included in
        the segmentation image. This method finds a list of indices of the
        input frames that are non-empty, and therefore should be included in
        the segmentation image.

        Parameters
        ----------
        pixel_array: numpy.ndarray
            Segmentation pixel array
        plane_positions: Sequence[highdicom.PlanePositionSequence]
            Plane positions of each tile.
        rows: int
            Number of rows in each tile.
        columns: int
            Number of columns in each tile.

        Returns
        -------
        included_plane_indices : List[int]
            List giving for each plane position in the resulting segmentation
            image the index of the corresponding frame in the original pixel
            array.
        is_empty: bool
            Whether the entire image is empty. If so, empty frames should not
            be omitted.

        """
        # This list tracks which source image each non-empty frame came from
        source_image_indices = [
            i for i, pos in enumerate(plane_positions)
            if np.any(
                get_tile_array(
                    pixel_array[0],
                    row_offset=pos[0].RowPositionInTotalImagePixelMatrix,
                    column_offset=pos[0].ColumnPositionInTotalImagePixelMatrix,
                    tile_rows=rows,
                    tile_columns=columns,
                )
            )
        ]

        if len(source_image_indices) == 0:
            logger.warning(
                'Encoding an empty segmentation with "omit_empty_frames" '
                'set to True. Reverting to encoding all frames since omitting '
                'all frames is not possible.'
            )
            return (list(range(len(plane_positions))), True)

        return (source_image_indices, False)

    @staticmethod
    def _get_segment_pixel_array(
        pixel_array: np.ndarray,
        segment_number: int,
        number_of_segments: int,
        segmentation_type: SegmentationTypeValues,
        max_fractional_value: int
    ) -> np.ndarray:
        """Get pixel data array for a specific segment and plane.

        This is a helper method used during the constructor. Note that the
        pixel array is expected to have been processed using the
        ``_check_and_cast_pixel_array`` method before being passed to this
        method.

        Parameters
        ----------
        pixel_array: numpy.ndarray
            Segmentation pixel array containing all segments for a single plane.
            Array is therefore either (Rows x Columns x Segments) or (Rows x
            Columns) in case of a "label map" style array.
        segment_number: int
            The segment of interest.
        number_of_segments: int
            Number of segments in the the segmentation.
        segmentation_type: highdicom.seg.SegmentationTypeValues
            Desired output segmentation type.
        max_fractional_value: int
            Value for scaling FRACTIONAL segmentations.

        Returns
        -------
        numpy.ndarray:
            Pixel data array consisting of pixel data for a single segment for
            a single plane. Output array has dtype np.uint8 and binary values
            (0 or 1).

        """
        if pixel_array.dtype in (np.float_, np.float32, np.float64):
            # Based on the previous checks and casting, if we get here the
            # output is a FRACTIONAL segmentation Floating-point numbers must
            # be mapped to 8-bit integers in the range [0,
            # max_fractional_value].
            if pixel_array.ndim == 3:
                segment_array = pixel_array[:, :, segment_number - 1]
            else:
                segment_array = pixel_array
            segment_array = np.around(
                segment_array * float(max_fractional_value)
            )
            segment_array = segment_array.astype(np.uint8)
        else:
            if pixel_array.ndim == 2:
                # "Label maps" that must be converted to binary masks.
                if number_of_segments == 1:
                    # We wish to avoid unnecessary comparison or casting
                    # operations here, for efficiency reasons. If there is only
                    # a single segment, the label map pixel array is already
                    # correct
                    if pixel_array.dtype != np.uint8:
                        segment_array = pixel_array.astype(np.uint8)
                    else:
                        segment_array = pixel_array
                else:
                    segment_array = (
                        pixel_array == segment_number
                    ).astype(np.uint8)
            else:
                segment_array = pixel_array[:, :, segment_number - 1]
                if segment_array.dtype != np.uint8:
                    segment_array = segment_array.astype(np.uint8)

            # It may happen that a binary valued array is passed that should be
            # stored as a fractional segmentation. In this case, we also need
            # to stretch pixel values to 8-bit unsigned integer range by
            # multiplying with the maximum fractional value.
            if segmentation_type == SegmentationTypeValues.FRACTIONAL:
                # Avoid an unnecessary multiplication operation if max
                # fractional value is 1
                if int(max_fractional_value) != 1:
                    segment_array *= int(max_fractional_value)

        return segment_array

    @staticmethod
    def _get_dimension_index_values(
        unique_dimension_values: List[np.ndarray],
        plane_position_value: np.ndarray,
        coordinate_system: Optional[CoordinateSystemNames],
    ) -> List[int]:
        """Get Dimension Index Values for a frame.

        The Dimension Index Values are a list of integer indices that describe
        the position of a frame as indices along each of the dimensions of
        the Dimension Index Sequence. See
        :class:`highdicom.seg.DimensionIndexSequence`.

        Parameters
        ----------
        unique_dimension_values: List[numpy.ndarray]
            List of arrays containing, for each dimension in the dimension
            index sequence (except ReferencedSegment), the sorted unique
            values of all planes along that dimension. Each array in the list
            corresponds to one dimension, and has shape (N x m) where N is the
            number of unique values for that dimension and m is the
            multiplicity of values for that dimension.
        plane_position_value: numpy.ndarray
            Plane position of the plane. This is a 1D or 2D array containing
            each of the raw values for this plane of the attributes listed as
            dimension index pointers (except ReferencedSegment). For dimension
            indices where the value multiplicity of all attributes is 1, the
            array will be 1D. If the value multiplicity of attributes is
            greater than 1, these values are stacked along the second
            dimension.
        coordinate_system: Optional[highdicom.CoordinateSystemNames]
            The type of coordinate system used (if any).

        Returns
        -------
        dimension_index_values: List[int]
            The dimension index values (except the segment number) for the
            given plane.

        """
        # Look up the position of the plane relative to the indexed
        # dimension.
        if (
            coordinate_system ==
            CoordinateSystemNames.SLIDE
        ):
            index_values = [
                int(
                    np.where(
                        unique_dimension_values[idx] == pos
                    )[0][0] + 1
                )
                for idx, pos in enumerate(plane_position_value)
            ]
        else:
            # In case of the patient coordinate system, the
            # value of the attribute the Dimension Index
            # Sequence points to (Image Position Patient) has a
            # value multiplicity greater than one.
            index_values = [
                int(
                    np.where(
                        (unique_dimension_values[idx] == pos).all(
                            axis=1
                        )
                    )[0][0] + 1
                )
                for idx, pos in enumerate(plane_position_value)
            ]

        return index_values

    @staticmethod
    def _get_pffg_item(
        segment_number: int,
        dimension_index_values: List[int],
        plane_position: PlanePositionSequence,
        source_images: List[Dataset],
        source_image_index: int,
        are_spatial_locations_preserved: bool,
        has_ref_frame_uid: bool,
        coordinate_system: Optional[CoordinateSystemNames],
        is_multiframe: bool,
    ) -> Dataset:
        """Get a single item of the Per Frame Functional Groups Sequence.

        This is a helper method used in the constructor.

        Parameters
        ----------
        segment_number: int
            Segment number of this segmentation frame.
        dimension_index_values: List[int]
            Dimension index values (except segment number) for this frame.
        plane_position: highdicom.seg.PlanePositionSequence
            Plane position of this frame.
        source_images: List[Dataset]
            Full list of source images.
        source_image_index: int
            Index of this frame in the original list of source images.
        are_spatial_locations_preserved: bool
            Whether spatial locations are preserved between the segmentation
            and the source images.
        has_ref_frame_uid: bool
            Whether the sources images have a frame of reference UID.
<<<<<<< HEAD
        coordinate_system: Optional[highdicom.CoordinateSystemNames]
            Coordinate system used, if any.
        is_multiframe: bool
            Whether source images are multiframe.

        Returns
        -------
        pydicom.Dataset
            Dataset representing the item of the
            Per Frame Functional Groups Sequence for this segmentation frame.

        """
        # NB this function is called many times in a loop when there are a
        # large number of frames, and has been observed to dominate the
        # creation time of some segmentations. Therefore we use low-level
        # pydicom primitives to improve performance as much as possible
        pffg_item = Dataset()
        frame_content_item = Dataset()

        frame_content_item.add(
            DataElement(
                0x00209157,  # DimensionIndexValues
                'UL',
                [int(segment_number)] + dimension_index_values
            )
        )
=======
>>>>>>> da0fa42b
        pffg_item.add(
            DataElement(
                0x00209111,  # FrameContentSequence
                'SQ',
                [frame_content_item]
            )
        )
        if has_ref_frame_uid:
            if coordinate_system == CoordinateSystemNames.SLIDE:
                pffg_item.add(
                    DataElement(
                        0x0048021a,  # PlanePositionSlideSequence
                        'SQ',
                        plane_position
                    )
                )
            else:
                pffg_item.add(
                    DataElement(
                        0x00209113,  # PlanePositionSequence
                        'SQ',
                        plane_position
                    )
                )

        if are_spatial_locations_preserved:
            derivation_image_item = Dataset()
            derivation_image_item.add(
                DataElement(
                    0x00089215,  # DerivationCodeSequence
                    'SQ',
                    [_DERIVATION_CODE]
                )
            )

            derivation_src_img_item = Dataset()
            if is_multiframe:
                # A single multi-frame source image
                src_img_item = source_images[0]
                # Frame numbers are one-based
                derivation_src_img_item.add(
                    DataElement(
                        0x00081160,  # ReferencedFrameNumber
                        'IS',
                        source_image_index + 1
                    )
                )
            else:
                # Multiple single-frame source images
                src_img_item = source_images[source_image_index]
            derivation_src_img_item.add(
                DataElement(
                    0x00081150,  # ReferencedSOPClassUID
                    'UI',
                    src_img_item[0x00080016].value  # SOPClassUID
                )
            )
            derivation_src_img_item.add(
                DataElement(
                    0x00081155,  # ReferencedSOPInstanceUID
                    'UI',
                    src_img_item[0x00080018].value  # SOPInstanceUID
                )
            )
            derivation_src_img_item.add(
                DataElement(
                    0x0040a170,  # PurposeOfReferenceCodeSequence
                    'SQ',
                    [_PURPOSE_CODE]
                )
            )
            derivation_src_img_item.add(
                DataElement(
                    0x0028135a,  # SpatialLocationsPreserved
                    'CS',
                    'YES'
                )
            )
            derivation_image_item.add(
                DataElement(
                    0x00082112,  # SourceImageSequence
                    'SQ',
                    [derivation_src_img_item]
                )
            )
            pffg_item.add(
                DataElement(
                    0x00089124,  # DerivationImageSequence
                    'SQ',
                    [derivation_image_item]
                )
            )
        else:
            # Determining the source images that map to the frame is not
            # always trivial. Since DerivationImageSequence is a type 2
            # attribute, we leave its value empty.
            pffg_item.add(
                DataElement(
                    0x00089124,  # DerivationImageSequence
                    'SQ',
                    []
                )
            )
            logger.debug('spatial locations not preserved')

        identification = Dataset()
        identification.add(
            DataElement(
                0x0062000b,  # ReferencedSegmentNumber
                'US',
                int(segment_number)
            )
        )
        pffg_item.add(
            DataElement(
                0x0062000a,  # SegmentIdentificationSequence
                'SQ',
                [identification]
            )
        )

        return pffg_item

    def _encode_pixels_native(self, planes: np.ndarray) -> bytes:
        """Encode pixel planes using a native transfer syntax.

        Parameters
        ----------
        planes: numpy.ndarray
            Array representing one or more segmentation image planes. If
            multiple image planes, planes stacked down the first dimension
            (index 0).

        Returns
        -------
        bytes
            Encoded pixels

        """
        if self.SegmentationType == SegmentationTypeValues.BINARY.value:
            return pack_bits(planes, pad=False)
        else:
            return planes.tobytes()

    @classmethod
    def from_dataset(
        cls,
        dataset: Dataset,
        copy: bool = True,
    ) -> 'Segmentation':
        """Create instance from an existing dataset.

        Parameters
        ----------
        dataset: pydicom.dataset.Dataset
            Dataset representing a Segmentation image.
        copy: bool
            If True, the underlying dataset is deep-copied such that the
            original dataset remains intact. If False, this operation will
            alter the original dataset in place.

        Returns
        -------
        highdicom.seg.Segmentation
            Representation of the supplied dataset as a highdicom
            Segmentation.

        """
        if not isinstance(dataset, Dataset):
            raise TypeError(
                'Dataset must be of type pydicom.dataset.Dataset.'
            )
        _check_little_endian(dataset)
        # Checks on integrity of input dataset
        if dataset.SOPClassUID != '1.2.840.10008.5.1.4.1.1.66.4':
            raise ValueError('Dataset is not a Segmentation.')
        if copy:
            seg = deepcopy(dataset)
        else:
            seg = dataset
        seg.__class__ = Segmentation

        sf_groups = seg.SharedFunctionalGroupsSequence[0]
        if hasattr(seg, 'PlaneOrientationSequence'):
            plane_ori_seq = sf_groups.PlaneOrientationSequence[0]
            if hasattr(plane_ori_seq, 'ImageOrientationSlide'):
                seg._coordinate_system = CoordinateSystemNames.SLIDE
            elif hasattr(plane_ori_seq, 'ImageOrientationPatient'):
                seg._coordinate_system = CoordinateSystemNames.PATIENT
            else:
                seg._coordinate_system = None
        else:
            seg._coordinate_system = None

        for i, segment in enumerate(seg.SegmentSequence, 1):
            if segment.SegmentNumber != i:
                raise AttributeError(
                    'Segments are expected to start at 1 and be consecutive '
                    'integers.'
                )

        for i, s in enumerate(seg.SegmentSequence, 1):
            if s.SegmentNumber != i:
                raise ValueError(
                    'Segment numbers in the segmentation image must start at '
                    '1 and increase by 1 with the segments sequence.'
                )

        # Convert contained items to highdicom types
        # Segment descriptions
        seg.SegmentSequence = [
            SegmentDescription.from_dataset(ds, copy=False)
            for ds in seg.SegmentSequence
        ]

        # Shared functional group elements
        if hasattr(sf_groups, 'PlanePositionSequence'):
            plane_pos = PlanePositionSequence.from_sequence(
                sf_groups.PlanePositionSequence,
                copy=False,
            )
            sf_groups.PlanePositionSequence = plane_pos
        if hasattr(sf_groups, 'PlaneOrientationSequence'):
            plane_ori = PlaneOrientationSequence.from_sequence(
                sf_groups.PlaneOrientationSequence,
                copy=False,
            )
            sf_groups.PlaneOrientationSequence = plane_ori
        if hasattr(sf_groups, 'PixelMeasuresSequence'):
            pixel_measures = PixelMeasuresSequence.from_sequence(
                sf_groups.PixelMeasuresSequence,
                copy=False,
            )
            sf_groups.PixelMeasuresSequence = pixel_measures

        # Per-frame functional group items
        if hasattr(seg, 'PerFrameFunctionalGroupsSequence'):
            for pffg_item in seg.PerFrameFunctionalGroupsSequence:
                if hasattr(pffg_item, 'PlanePositionSequence'):
                    plane_pos = PlanePositionSequence.from_sequence(
                        pffg_item.PlanePositionSequence,
                        copy=False
                    )
                    pffg_item.PlanePositionSequence = plane_pos
                if hasattr(pffg_item, 'PlaneOrientationSequence'):
                    plane_ori = PlaneOrientationSequence.from_sequence(
                        pffg_item.PlaneOrientationSequence,
                        copy=False,
                    )
                    pffg_item.PlaneOrientationSequence = plane_ori
                if hasattr(pffg_item, 'PixelMeasuresSequence'):
                    pixel_measures = PixelMeasuresSequence.from_sequence(
                        pffg_item.PixelMeasuresSequence,
                        copy=False,
                    )
                    pffg_item.PixelMeasuresSequence = pixel_measures

        seg._build_luts()

        return cast(Segmentation, seg)

    def _get_ref_instance_uids(self) -> List[Tuple[str, str, str]]:
        """List all instances referenced in the segmentation.

        Returns
        -------
        List[Tuple[str, str, str]]
            List of all instances referenced in the segmentation in the format
            (StudyInstanceUID, SeriesInstanceUID, SOPInstanceUID).

        """
        instance_data = []
        if hasattr(self, 'ReferencedSeriesSequence'):
            for ref_series in self.ReferencedSeriesSequence:
                for ref_ins in ref_series.ReferencedInstanceSequence:
                    instance_data.append(
                        (
                            self.StudyInstanceUID,
                            ref_series.SeriesInstanceUID,
                            ref_ins.ReferencedSOPInstanceUID
                        )
                    )
        other_studies_kw = 'StudiesContainingOtherReferencedInstancesSequence'
        if hasattr(self, other_studies_kw):
            for ref_study in getattr(self, other_studies_kw):
                for ref_series in ref_study.ReferencedSeriesSequence:
                    for ref_ins in ref_series.ReferencedInstanceSequence:
                        instance_data.append(
                            (
                                ref_study.StudyInstanceUID,
                                ref_series.SeriesInstanceUID,
                                ref_ins.ReferencedSOPInstanceUID,
                            )
                        )

        # There shouldn't be duplicates here, but there's no explicit rule
        # preventing it.
        # Since dictionary ordering is preserved, this trick deduplicates
        # the list without changing the order
        unique_instance_data = list(dict.fromkeys(instance_data))
        if len(unique_instance_data) != len(instance_data):
            counts = Counter(instance_data)
            duplicate_sop_uids = [
                f"'{key[2]}'" for key, value in counts.items() if value > 1
            ]
            display_str = ', '.join(duplicate_sop_uids)
            logger.warning(
                'Duplicate entries found in the ReferencedSeriesSequence. '
                f"Segmentation SOP Instance UID: '{self.SOPInstanceUID}', "
                f'duplicated referenced SOP Instance UID items: {display_str}.'
            )

        return unique_instance_data

    def _build_luts(self) -> None:
        """Build lookup tables for efficient querying.

        Two lookup tables are currently constructed. The first maps the
        SOPInstanceUIDs of all datasets referenced in the segmentation to a
        tuple containing the StudyInstanceUID, SeriesInstanceUID and
        SOPInstanceUID.

        The second look-up table contains information about each frame of the
        segmentation, including the segment it contains, the instance and frame
        from which it was derived (if these are unique), and its dimension
        index values.

        """
        self._db_man = _SegDBManager(self)

    @property
    def segmentation_type(self) -> SegmentationTypeValues:
        """highdicom.seg.SegmentationTypeValues: Segmentation type."""
        return SegmentationTypeValues(self.SegmentationType)

    @property
    def segmentation_fractional_type(
        self
    ) -> Union[SegmentationFractionalTypeValues, None]:
        """
        highdicom.seg.SegmentationFractionalTypeValues:
            Segmentation fractional type.

        """
        if not hasattr(self, 'SegmentationFractionalType'):
            return None
        return SegmentationFractionalTypeValues(
            self.SegmentationFractionalType
        )

    def iter_segments(self):
        """Iterates over segments in this segmentation image.

        Returns
        -------
        Iterator[Tuple[numpy.ndarray, Tuple[pydicom.dataset.Dataset, ...], pydicom.dataset.Dataset]]
            For each segment in the Segmentation image instance, provides the
            Pixel Data frames representing the segment, items of the Per-Frame
            Functional Groups Sequence describing the individual frames, and
            the item of the Segment Sequence describing the segment

        """  # noqa
        return iter_segments(self)

    @property
    def number_of_segments(self) -> int:
        """int: The number of segments in this SEG image."""
        return len(self.SegmentSequence)

    @property
    def segment_numbers(self) -> range:
        """range: The segment numbers present in the SEG image as a range."""
        return range(1, self.number_of_segments + 1)

    def get_segment_description(
        self,
        segment_number: int
    ) -> SegmentDescription:
        """Get segment description for a segment.

        Parameters
        ----------
        segment_number: int
            Segment number for the segment, as a 1-based index.

        Returns
        -------
        highdicom.seg.SegmentDescription
            Description of the given segment.

        """
        if segment_number < 1 or segment_number > self.number_of_segments:
            raise IndexError(
                f'{segment_number} is an invalid segment number for this '
                'dataset.'
            )
        return self.SegmentSequence[segment_number - 1]

    def get_segment_numbers(
        self,
        segment_label: Optional[str] = None,
        segmented_property_category: Optional[Union[Code, CodedConcept]] = None,
        segmented_property_type: Optional[Union[Code, CodedConcept]] = None,
        algorithm_type: Optional[Union[SegmentAlgorithmTypeValues, str]] = None,
        tracking_uid: Optional[str] = None,
        tracking_id: Optional[str] = None,
    ) -> List[int]:
        """Get a list of segment numbers matching provided criteria.

        Any number of optional filters may be provided. A segment must match
        all provided filters to be included in the returned list.

        Parameters
        ----------
        segment_label: Union[str, None], optional
            Segment label filter to apply.
        segmented_property_category: Union[Code, CodedConcept, None], optional
            Segmented property category filter to apply.
        segmented_property_type: Union[Code, CodedConcept, None], optional
            Segmented property type filter to apply.
        algorithm_type: Union[SegmentAlgorithmTypeValues, str, None], optional
            Segmented property type filter to apply.
        tracking_uid: Union[str, None], optional
            Tracking unique identifier filter to apply.
        tracking_id: Union[str, None], optional
            Tracking identifier filter to apply.

        Returns
        -------
        List[int]
            List of all segment numbers matching the provided criteria.

        Examples
        --------

        Get segment numbers of all segments that both represent tumors and were
        generated by an automatic algorithm from a segmentation object ``seg``:

        >>> from pydicom.sr.codedict import codes
        >>> from highdicom.seg import SegmentAlgorithmTypeValues, Segmentation
        >>> from pydicom import dcmread
        >>> ds = dcmread('data/test_files/seg_image_sm_control.dcm')
        >>> seg = Segmentation.from_dataset(ds)
        >>> segment_numbers = seg.get_segment_numbers(
        ...     segmented_property_type=codes.SCT.ConnectiveTissue,
        ...     algorithm_type=SegmentAlgorithmTypeValues.AUTOMATIC
        ... )
        >>> segment_numbers
        [1, 2, 3, 4, 5, 6, 7, 8, 9, 10, 11, 12, 13, 14, 15, 16, 17, 18, 19, 20]

        Get segment numbers of all segments identified by a given
        institution-specific tracking ID:

        >>> segment_numbers = seg.get_segment_numbers(
        ...     tracking_id='Segment #4'
        ... )
        >>> segment_numbers
        [4]

        Get segment numbers of all segments identified a globally unique
        tracking UID:

        >>> uid = '1.2.826.0.1.3680043.8.498.42540123542017542395135803252098380233'
        >>> segment_numbers = seg.get_segment_numbers(tracking_uid=uid)
        >>> segment_numbers
        [13]

        """  # noqa: E501
        filter_funcs = []
        if segment_label is not None:
            filter_funcs.append(
                lambda desc: desc.segment_label == segment_label
            )
        if segmented_property_category is not None:
            filter_funcs.append(
                lambda desc:
                desc.segmented_property_category == segmented_property_category
            )
        if segmented_property_type is not None:
            filter_funcs.append(
                lambda desc:
                desc.segmented_property_type == segmented_property_type
            )
        if algorithm_type is not None:
            algo_type = SegmentAlgorithmTypeValues(algorithm_type)
            filter_funcs.append(
                lambda desc:
                SegmentAlgorithmTypeValues(desc.algorithm_type) == algo_type
            )
        if tracking_uid is not None:
            filter_funcs.append(
                lambda desc: desc.tracking_uid == tracking_uid
            )
        if tracking_id is not None:
            filter_funcs.append(
                lambda desc: desc.tracking_id == tracking_id
            )

        return [
            desc.segment_number
            for desc in self.SegmentSequence
            if all(f(desc) for f in filter_funcs)
        ]

    def get_tracking_ids(
        self,
        segmented_property_category: Optional[Union[Code, CodedConcept]] = None,
        segmented_property_type: Optional[Union[Code, CodedConcept]] = None,
        algorithm_type: Optional[Union[SegmentAlgorithmTypeValues, str]] = None
    ) -> List[Tuple[str, UID]]:
        """Get all unique tracking identifiers in this SEG image.

        Any number of optional filters may be provided. A segment must match
        all provided filters to be included in the returned list.

        The tracking IDs and the accompanying tracking UIDs are returned
        in a list of tuples.

        Note that the order of the returned list is not significant and will
        not in general match the order of segments.

        Parameters
        ----------
        segmented_property_category: Union[pydicom.sr.coding.Code, highdicom.sr.CodedConcept, None], optional
            Segmented property category filter to apply.
        segmented_property_type: Union[pydicom.sr.coding.Code, highdicom.sr.CodedConcept, None], optional
            Segmented property type filter to apply.
        algorithm_type: Union[highdicom.seg.SegmentAlgorithmTypeValues, str, None], optional
            Segmented property type filter to apply.

        Returns
        -------
        List[Tuple[str, pydicom.uid.UID]]
            List of all unique (Tracking Identifier, Unique Tracking Identifier)
            tuples that are referenced in segment descriptions in this
            Segmentation image that match all provided filters.

        Examples
        --------

        Read in an example segmentation image in the highdicom test data:

        >>> import highdicom as hd
        >>> from pydicom.sr.codedict import codes
        >>>
        >>> seg = hd.seg.segread('data/test_files/seg_image_ct_binary_overlap.dcm')

        List the tracking IDs and UIDs present in the segmentation image:

        >>> sorted(seg.get_tracking_ids(), reverse=True)  # otherwise its a random order
        [('Spine', '1.2.826.0.1.3680043.10.511.3.10042414969629429693880339016394772'), ('Bone', '1.2.826.0.1.3680043.10.511.3.83271046815894549094043330632275067')]

        >>> for seg_num in seg.segment_numbers:
        ...     desc = seg.get_segment_description(seg_num)
        ...     print(desc.segmented_property_type.meaning)
        Bone
        Spine

        List tracking IDs only for those segments with a segmented property
        category of 'Spine':

        >>> seg.get_tracking_ids(segmented_property_type=codes.SCT.Spine)
        [('Spine', '1.2.826.0.1.3680043.10.511.3.10042414969629429693880339016394772')]

        """  # noqa: E501
        filter_funcs = []
        if segmented_property_category is not None:
            filter_funcs.append(
                lambda desc:
                desc.segmented_property_category == segmented_property_category
            )
        if segmented_property_type is not None:
            filter_funcs.append(
                lambda desc:
                desc.segmented_property_type == segmented_property_type
            )
        if algorithm_type is not None:
            algo_type = SegmentAlgorithmTypeValues(algorithm_type)
            filter_funcs.append(
                lambda desc:
                SegmentAlgorithmTypeValues(desc.algorithm_type) == algo_type
            )

        return list({
            (desc.tracking_id, UID(desc.tracking_uid))
            for desc in self.SegmentSequence
            if desc.tracking_id is not None and
            desc.tracking_uid is not None and
            all(f(desc) for f in filter_funcs)
        })

    @property
    def segmented_property_categories(self) -> List[CodedConcept]:
        """Get all unique segmented property categories in this SEG image.

        Returns
        -------
        List[CodedConcept]
            All unique segmented property categories referenced in segment
            descriptions in this SEG image.

        """
        categories = []
        for desc in self.SegmentSequence:
            if desc.segmented_property_category not in categories:
                categories.append(desc.segmented_property_category)

        return categories

    @property
    def segmented_property_types(self) -> List[CodedConcept]:
        """Get all unique segmented property types in this SEG image.

        Returns
        -------
        List[CodedConcept]
            All unique segmented property types referenced in segment
            descriptions in this SEG image.

        """
        types = []
        for desc in self.SegmentSequence:
            if desc.segmented_property_type not in types:
                types.append(desc.segmented_property_type)

        return types

    def is_3d_volume(
        self,
        split_dimensions: Optional[Sequence[str]] = None,
    ):
        """Determine whether this segmentation is a 3D volume.

        For this purpose, a 3D volume is a set of regularly slices in 3D space
        distributed at regular spacings along a vector perpendicular to the
        normal vector to each image.

        Parameters
        ----------


        """
        if split_dimensions is not None:
            split_dimensions = list(split_dimensions)
            if len(split_dimensions) == 0:
                raise ValueError(
                    'Argument "split_dimensions" must not be empty.'
                )
            if 'ReferencedSegmentNumber' in split_dimensions:
                raise ValueError(
                    'The value "ReferencedSegmentNumber" should not be '
                    'included in the spplit dimensions.'
                )
        else:
            split_dimensions = []

        split_dimensions.append('ReferencedSegmentNumber')

        spacing = self._db_man.get_slice_spacing(split_dimensions)

        return spacing is not None

    def _get_pixels_by_seg_frame(
        self,
        output_shape: Union[int, Tuple[int, int]],
        indices_iterator: Iterator[
            Tuple[
                Tuple[Union[slice, int], ...],
                Tuple[Union[slice, int], ...],
                int
            ]
        ],
        segment_numbers: np.ndarray,
        combine_segments: bool = False,
        relabel: bool = False,
        rescale_fractional: bool = True,
        skip_overlap_checks: bool = False,
        dtype: Union[type, str, np.dtype, None] = None,
    ) -> np.ndarray:
        """Construct a segmentation array given an array of frame numbers.

        The output array is either 4D (combine_segments=False) or 3D
        (combine_segments=True), where dimensions are frames x rows x columns x
        segments.

        Parameters
        ----------
        output_shape: Union[int, Tuple[int, int]]
            Shape of the output array. If an integer is False, this is the
            number of frames in the output array and the number of rows and
            columns are taken to match those of each segmentation frame. If a
            tuple of integers, it contains the number of (rows, columns) in the
            output array and there is no frame dimension (this is the tiled
            case). Note in either case, the segments dimension (if relevant) is
            omitted.
        indices_iterator: Iterator[Tuple[Tuple[Union[slice, int], ...], Tuple[Union[slice, int], ...], int ]]
            An iterable object that yields tuples of (output_indexer,
            segmentation_indexer, output_segment_number) that describes how to
            construct the desired output pixel array from the segmentation
            image's pixel array. 'output_indexer' is a tuple that may be used
            directly to index the output array to place a single frame's pixels
            into the output array. Similarly 'segmentation_indexer' is a tuple
            that may be used directly to index the segmentation pixel array
            to retrieve the pixels to place into the output array.
            with as segment number 'output_segment_number'. Note that in both
            cases the indexers access the frame, row and column dimensions of
            the relevant array, but not the segment dimension (if relevant).
        segment_numbers: np.ndarray
            One dimensional numpy array containing segment numbers
            corresponding to the columns of the seg frames matrix.
        combine_segments: bool
            If True, combine the different segments into a single label
            map in which the value of a pixel represents its segment.
            If False (the default), segments are binary and stacked down the
            last dimension of the output array.
        relabel: bool
            If True and ``combine_segments`` is ``True``, the pixel values in
            the output array are relabelled into the range ``0`` to
            ``len(segment_numbers)`` (inclusive) according to the position of
            the original segment numbers in ``segment_numbers`` parameter.  If
            ``combine_segments`` is ``False``, this has no effect.
        rescale_fractional: bool
            If this is a FRACTIONAL segmentation and ``rescale_fractional`` is
            True, the raw integer-valued array stored in the segmentation image
            output will be rescaled by the MaximumFractionalValue such that
            each pixel lies in the range 0.0 to 1.0. If False, the raw integer
            values are returned. If the segmentation has BINARY type, this
            parameter has no effect.
        skip_overlap_checks: bool
            If True, skip checks for overlap between different segments. By
            default, checks are performed to ensure that the segments do not
            overlap. However, this reduces performance. If checks are skipped
            and multiple segments do overlap, the segment with the highest
            segment number (after relabelling, if applicable) will be placed
            into the output array.
        dtype: Union[type, str, np.dtype, None]
            Data type of the returned array. If None, an appropriate type will
            be chosen automatically. If the returned values are rescaled
            fractional values, this will be numpy.float32. Otherwise, the
            smallest unsigned integer type that accommodates all of the output
            values will be chosen.

        Returns
        -------
        pixel_array: np.ndarray
            Segmentation pixel array

        """  # noqa: E501
        if (
            segment_numbers.min() < 1 or
            segment_numbers.max() > self.number_of_segments
        ):
            raise ValueError(
                'Segment numbers array contains invalid values.'
            )

        # Determine output type
        if combine_segments:
            max_output_val = (
                segment_numbers.shape[0] if relabel else segment_numbers.max()
            )
        else:
            max_output_val = 1

        will_be_rescaled = (
            rescale_fractional and
            self.segmentation_type == SegmentationTypeValues.FRACTIONAL and
            not combine_segments
        )
        if dtype is None:
            if will_be_rescaled:
                dtype = np.float32
            else:
                dtype = _get_unsigned_dtype(max_output_val)
        dtype = np.dtype(dtype)

        # Check dtype is suitable
        if dtype.kind not in ('u', 'i', 'f'):
            raise ValueError(
                f'Data type "{dtype}" is not suitable.'
            )

        if will_be_rescaled:
            intermediate_dtype = np.uint8
            if dtype.kind != 'f':
                raise ValueError(
                    'If rescaling a fractional segmentation, the output dtype '
                    'must be a floating-point type.'
                )
        else:
            intermediate_dtype = dtype
        _check_numpy_value_representation(max_output_val, dtype)

        num_segments = len(segment_numbers)
        if self.pixel_array.ndim == 2:
            h, w = self.pixel_array.shape
        else:
            _, h, w = self.pixel_array.shape

        if combine_segments:
            # Check whether segmentation is binary, or fractional with only
            # binary values
            if self.segmentation_type == SegmentationTypeValues.FRACTIONAL:
                if not rescale_fractional:
                    raise ValueError(
                        'In order to combine segments of a FRACTIONAL '
                        'segmentation image, argument "rescale_fractional" '
                        'must be set to True.'
                    )
                # Combining fractional segs is only possible if there are
                # two unique values in the array: 0 and MaximumFractionalValue
                is_binary = np.isin(
                    np.unique(self.pixel_array),
                    np.array([0, self.MaximumFractionalValue]),
                    assume_unique=True
                ).all()
                if not is_binary:
                    raise ValueError(
                        'Combining segments of a FRACTIONAL segmentation is '
                        'only possible if the pixel array contains only 0s '
                        'and the specified MaximumFractionalValue '
                        f'({self.MaximumFractionalValue}).'
                    )
                pixel_array = self.pixel_array // self.MaximumFractionalValue
                pixel_array = pixel_array.astype(np.uint8)
            else:
                pixel_array = self.pixel_array

            if pixel_array.ndim == 2:
                pixel_array = pixel_array[None, :, :]

            # Initialize empty pixel array
            full_output_shape = (
                output_shape
                if isinstance(output_shape, tuple)
                else (output_shape, h, w)
            )
            out_array = np.zeros(
                full_output_shape,
                dtype=intermediate_dtype
            )

            # Loop over the supplied iterable
            for (output_indexer, seg_indexer, seg_n) in indices_iterator:
                pix_value = intermediate_dtype.type(seg_n)

                if not skip_overlap_checks:
                    if np.any(
                        np.logical_and(
                            pixel_array[seg_indexer] > 0,
                            out_array[output_indexer] > 0
                        )
                    ):
                        raise RuntimeError(
                            "Cannot combine segments because segments "
                            "overlap."
                        )
                out_array[output_indexer] = np.maximum(
                    pixel_array[seg_indexer] * pix_value,
                    out_array[output_indexer]
                )

        else:
            # Initialize empty pixel array
            full_output_shape = (
                (*output_shape, num_segments)
                if isinstance(output_shape, tuple)
                else (output_shape, h, w, num_segments)
            )
            out_array = np.zeros(
                full_output_shape,
                dtype=intermediate_dtype
            )

            # loop through output frames
            for (output_indexer, seg_indexer, seg_n) in indices_iterator:

                # Output indexer needs segment index
                output_indexer = (*output_indexer, seg_n)

                # Copy data to to output array
                if self.pixel_array.ndim == 2:
                    # Special case with a single segmentation frame
                    out_array[output_indexer] = \
                        self.pixel_array.copy()
                else:
                    out_array[output_indexer] = \
                        self.pixel_array[seg_indexer].copy()

            if rescale_fractional:
                if self.segmentation_type == SegmentationTypeValues.FRACTIONAL:
                    if out_array.max() > self.MaximumFractionalValue:
                        raise RuntimeError(
                            'Segmentation image contains values greater than '
                            'the MaximumFractionalValue recorded in the '
                            'dataset.'
                        )
                    max_val = self.MaximumFractionalValue
                    out_array = out_array.astype(dtype) / max_val

        return out_array

    def get_source_image_uids(self) -> List[Tuple[hd_UID, hd_UID, hd_UID]]:
        """Get UIDs for all source SOP instances referenced in the dataset.

        Returns
        -------
        List[Tuple[highdicom.UID, highdicom.UID, highdicom.UID]]
            List of tuples containing Study Instance UID, Series Instance UID
            and SOP Instance UID for every SOP Instance referenced in the
            dataset.

        """
        return self._db_man.get_source_image_uids()

    def get_default_dimension_index_pointers(
        self
    ) -> List[BaseTag]:
        """Get the default list of tags used to index frames.

        The list of tags used to index dimensions depends upon how the
        segmentation image was constructed, and is stored in the
        DimensionIndexPointer attribute within the DimensionIndexSequence. The
        list returned by this method matches the order of items in the
        DimensionIndexSequence, but omits the ReferencedSegmentNumber
        attribute, since this is handled differently to other tags when
        indexing frames in highdicom.

        Returns
        -------
        List[pydicom.tag.BaseTag]
            List of tags used as the default dimension index pointers.

        """
        referenced_segment_number = tag_for_keyword('ReferencedSegmentNumber')
        return [
            t for t in self._db_man.dimension_index_pointers[:]
            if t != referenced_segment_number
        ]

    def are_dimension_indices_unique(
        self,
        dimension_index_pointers: Sequence[Union[int, BaseTag]]
    ) -> bool:
        """Check if a list of index pointers uniquely identifies frames.

        For a given list of dimension index pointers, check whether every
        combination of index values for these pointers identifies a unique
        frame per segment in the segmentation image. This is a pre-requisite
        for indexing using this list of dimension index pointers in the
        :meth:`Segmentation.get_pixels_by_dimension_index_values()` method.

        Parameters
        ----------
        dimension_index_pointers: Sequence[Union[int, pydicom.tag.BaseTag]]
            Sequence of tags serving as dimension index pointers.

        Returns
        -------
        bool
            True if the specified list of dimension index pointers uniquely
            identifies frames in the segmentation image. False otherwise.

        Raises
        ------
        KeyError
            If any of the elements of the ``dimension_index_pointers`` are not
            valid dimension index pointers in this segmentation image.

        """
        if len(dimension_index_pointers) == 0:
            raise ValueError(
                'Argument "dimension_index_pointers" may not be empty.'
            )
        dimension_index_pointers = list(dimension_index_pointers)
        for ptr in dimension_index_pointers:
            if ptr not in self._db_man.dimension_index_pointers:
                kw = keyword_for_tag(ptr)
                if kw == '':
                    kw = '<no keyword>'
                raise KeyError(
                    f'Tag {ptr} ({kw}) is not used as a dimension index '
                    'in this image.'
                )

        dimension_index_pointers.append(
            tag_for_keyword('ReferencedSegmentNumber')
        )
        return self._db_man.are_dimension_indices_unique(
            dimension_index_pointers
        )

    def get_pixels_by_source_instance(
        self,
        source_sop_instance_uids: Sequence[str],
        segment_numbers: Optional[Sequence[int]] = None,
        combine_segments: bool = False,
        relabel: bool = False,
        ignore_spatial_locations: bool = False,
        assert_missing_frames_are_empty: bool = False,
        rescale_fractional: bool = True,
        skip_overlap_checks: bool = False,
        dtype: Union[type, str, np.dtype, None] = None,
    ) -> np.ndarray:
        """Get a pixel array for a list of source instances.

        This is intended for retrieving segmentation masks derived from
        (series of) single frame source images.

        The output array will have 4 dimensions under the default behavior, and
        3 dimensions if ``combine_segments`` is set to ``True``.  The first
        dimension represents the source instances. ``pixel_array[i, ...]``
        represents the segmentation of ``source_sop_instance_uids[i]``.  The
        next two dimensions are the rows and columns of the frames,
        respectively.

        When ``combine_segments`` is ``False`` (the default behavior), the
        segments are stacked down the final (4th) dimension of the pixel array.
        If ``segment_numbers`` was specified, then ``pixel_array[:, :, :, i]``
        represents the data for segment ``segment_numbers[i]``. If
        ``segment_numbers`` was unspecified, then ``pixel_array[:, :, :, i]``
        represents the data for segment ``parser.segment_numbers[i]``. Note
        that in neither case does ``pixel_array[:, :, :, i]`` represent
        the segmentation data for the segment with segment number ``i``, since
        segment numbers begin at 1 in DICOM.

        When ``combine_segments`` is ``True``, then the segmentation data from
        all specified segments is combined into a multi-class array in which
        pixel value is used to denote the segment to which a pixel belongs.
        This is only possible if the segments do not overlap and either the
        type of the segmentation is ``BINARY`` or the type of the segmentation
        is ``FRACTIONAL`` but all values are exactly 0.0 or 1.0.  the segments
        do not overlap. If the segments do overlap, a ``RuntimeError`` will be
        raised. After combining, the value of a pixel depends upon the
        ``relabel`` parameter. In both cases, pixels that appear in no segments
        with have a value of ``0``.  If ``relabel`` is ``False``, a pixel that
        appears in the segment with segment number ``i`` (according to the
        original segment numbering of the segmentation object) will have a
        value of ``i``. If ``relabel`` is ``True``, the value of a pixel in
        segment ``i`` is related not to the original segment number, but to the
        index of that segment number in the ``segment_numbers`` parameter of
        this method. Specifically, pixels belonging to the segment with segment
        number ``segment_numbers[i]`` is given the value ``i + 1`` in the
        output pixel array (since 0 is reserved for pixels that belong to no
        segments). In this case, the values in the output pixel array will
        always lie in the range ``0`` to ``len(segment_numbers)`` inclusive.

        Parameters
        ----------
        source_sop_instance_uids: str
            SOP Instance UID of the source instances to for which segmentations
            are requested.
        segment_numbers: Union[Sequence[int], None], optional
            Sequence containing segment numbers to include. If unspecified,
            all segments are included.
        combine_segments: bool, optional
            If True, combine the different segments into a single label
            map in which the value of a pixel represents its segment.
            If False (the default), segments are binary and stacked down the
            last dimension of the output array.
        relabel: bool, optional
            If True and ``combine_segments`` is ``True``, the pixel values in
            the output array are relabelled into the range ``0`` to
            ``len(segment_numbers)`` (inclusive) according to the position of
            the original segment numbers in ``segment_numbers`` parameter.  If
            ``combine_segments`` is ``False``, this has no effect.
        ignore_spatial_locations: bool, optional
           Ignore whether or not spatial locations were preserved in the
           derivation of the segmentation frames from the source frames. In
           some segmentation images, the pixel locations in the segmentation
           frames may not correspond to pixel locations in the frames of the
           source image from which they were derived. The segmentation image
           may or may not specify whether or not spatial locations are
           preserved in this way through use of the optional (0028,135A)
           SpatialLocationsPreserved attribute. If this attribute specifies
           that spatial locations are not preserved, or is absent from the
           segmentation image, highdicom's default behavior is to disallow
           indexing by source frames. To override this behavior and retrieve
           segmentation pixels regardless of the presence or value of the
           spatial locations preserved attribute, set this parameter to True.
        assert_missing_frames_are_empty: bool, optional
            Assert that requested source frame numbers that are not referenced
            by the segmentation image contain no segments. If a source frame
            number is not referenced by the segmentation image, highdicom is
            unable to check that the frame number is valid in the source image.
            By default, highdicom will raise an error if any of the requested
            source frames are not referenced in the source image. To override
            this behavior and return a segmentation frame of all zeros for such
            frames, set this parameter to True.
        rescale_fractional: bool, optional
            If this is a FRACTIONAL segmentation and ``rescale_fractional`` is
            True, the raw integer-valued array stored in the segmentation image
            output will be rescaled by the MaximumFractionalValue such that
            each pixel lies in the range 0.0 to 1.0. If False, the raw integer
            values are returned. If the segmentation has BINARY type, this
            parameter has no effect.
        skip_overlap_checks: bool
            If True, skip checks for overlap between different segments. By
            default, checks are performed to ensure that the segments do not
            overlap. However, this reduces performance. If checks are skipped
            and multiple segments do overlap, the segment with the highest
            segment number (after relabelling, if applicable) will be placed
            into the output array.
        dtype: Union[type, str, numpy.dtype, None]
            Data type of the returned array. If None, an appropriate type will
            be chosen automatically. If the returned values are rescaled
            fractional values, this will be numpy.float32. Otherwise, the
            smallest unsigned integer type that accommodates all of the output
            values will be chosen.

        Returns
        -------
        pixel_array: np.ndarray
            Pixel array representing the segmentation. See notes for full
            explanation.

        Examples
        --------

        Read in an example from the highdicom test data:

        >>> import highdicom as hd
        >>>
        >>> seg = hd.seg.segread('data/test_files/seg_image_ct_binary.dcm')

        List the source images for this segmentation:

        >>> for study_uid, series_uid, sop_uid in seg.get_source_image_uids():
        ...     print(sop_uid)
        1.3.6.1.4.1.5962.1.1.0.0.0.1196530851.28319.0.93
        1.3.6.1.4.1.5962.1.1.0.0.0.1196530851.28319.0.94
        1.3.6.1.4.1.5962.1.1.0.0.0.1196530851.28319.0.95
        1.3.6.1.4.1.5962.1.1.0.0.0.1196530851.28319.0.96

        Get the segmentation array for a subset of these images:

        >>> pixels = seg.get_pixels_by_source_instance(
        ...     source_sop_instance_uids=[
        ...         '1.3.6.1.4.1.5962.1.1.0.0.0.1196530851.28319.0.93',
        ...         '1.3.6.1.4.1.5962.1.1.0.0.0.1196530851.28319.0.94'
        ...     ]
        ... )
        >>> pixels.shape
        (2, 16, 16, 1)

        """
        # Check that indexing in this way is possible
        self._db_man._check_indexing_with_source_frames(
            ignore_spatial_locations
        )

        # Checks on validity of the inputs
        if segment_numbers is None:
            segment_numbers = list(self.segment_numbers)
        if len(segment_numbers) == 0:
            raise ValueError(
                'Segment numbers may not be empty.'
            )
        if isinstance(source_sop_instance_uids, str):
            raise TypeError(
                'source_sop_instance_uids should be a sequence of UIDs, not a '
                'single UID'
            )
        if len(source_sop_instance_uids) == 0:
            raise ValueError(
                'Source SOP instance UIDs may not be empty.'
            )

        # Check that the combination of source instances and segment numbers
        # uniquely identify segmentation frames
        if not self._db_man.are_referenced_sop_instances_unique():
            raise RuntimeError(
                'Source SOP instance UIDs and segment numbers do not '
                'uniquely identify frames of the segmentation image.'
            )

        # Check that all frame numbers requested actually exist
        if not assert_missing_frames_are_empty:
            unique_uids = (
                self._db_man.get_unique_referenced_sop_instance_uids()
            )
            missing_uids = set(source_sop_instance_uids) - unique_uids
            if len(missing_uids) > 0:
                msg = (
                    f'SOP Instance UID(s) {list(missing_uids)} do not match '
                    'any referenced source instances. To return an empty '
                    'segmentation mask in this situation, use the '
                    '"assert_missing_frames_are_empty" parameter.'
                )
                raise KeyError(msg)

        with self._db_man.iterate_indices_by_source_instance(
            source_sop_instance_uids=source_sop_instance_uids,
            segment_numbers=segment_numbers,
            combine_segments=combine_segments,
            relabel=relabel,
        ) as indices:

            return self._get_pixels_by_seg_frame(
                output_shape=len(source_sop_instance_uids),
                indices_iterator=indices,
                segment_numbers=np.array(segment_numbers),
                combine_segments=combine_segments,
                relabel=relabel,
                rescale_fractional=rescale_fractional,
                skip_overlap_checks=skip_overlap_checks,
                dtype=dtype,
            )

    def get_pixels_by_source_frame(
        self,
        source_sop_instance_uid: str,
        source_frame_numbers: Sequence[int],
        segment_numbers: Optional[Sequence[int]] = None,
        combine_segments: bool = False,
        relabel: bool = False,
        ignore_spatial_locations: bool = False,
        assert_missing_frames_are_empty: bool = False,
        rescale_fractional: bool = True,
        skip_overlap_checks: bool = False,
        dtype: Union[type, str, np.dtype, None] = None,
    ):
        """Get a pixel array for a list of frames within a source instance.

        This is intended for retrieving segmentation masks derived from
        multi-frame (enhanced) source images. All source frames for
        which segmentations are requested must belong within the same
        SOP Instance UID.

        The output array will have 4 dimensions under the default behavior, and
        3 dimensions if ``combine_segments`` is set to ``True``.  The first
        dimension represents the source frames. ``pixel_array[i, ...]``
        represents the segmentation of ``source_frame_numbers[i]``.  The
        next two dimensions are the rows and columns of the frames,
        respectively.

        When ``combine_segments`` is ``False`` (the default behavior), the
        segments are stacked down the final (4th) dimension of the pixel array.
        If ``segment_numbers`` was specified, then ``pixel_array[:, :, :, i]``
        represents the data for segment ``segment_numbers[i]``. If
        ``segment_numbers`` was unspecified, then ``pixel_array[:, :, :, i]``
        represents the data for segment ``parser.segment_numbers[i]``. Note
        that in neither case does ``pixel_array[:, :, :, i]`` represent
        the segmentation data for the segment with segment number ``i``, since
        segment numbers begin at 1 in DICOM.

        When ``combine_segments`` is ``True``, then the segmentation data from
        all specified segments is combined into a multi-class array in which
        pixel value is used to denote the segment to which a pixel belongs.
        This is only possible if the segments do not overlap and either the
        type of the segmentation is ``BINARY`` or the type of the segmentation
        is ``FRACTIONAL`` but all values are exactly 0.0 or 1.0.  the segments
        do not overlap. If the segments do overlap, a ``RuntimeError`` will be
        raised. After combining, the value of a pixel depends upon the
        ``relabel`` parameter. In both cases, pixels that appear in no segments
        with have a value of ``0``.  If ``relabel`` is ``False``, a pixel that
        appears in the segment with segment number ``i`` (according to the
        original segment numbering of the segmentation object) will have a
        value of ``i``. If ``relabel`` is ``True``, the value of a pixel in
        segment ``i`` is related not to the original segment number, but to the
        index of that segment number in the ``segment_numbers`` parameter of
        this method. Specifically, pixels belonging to the segment with segment
        number ``segment_numbers[i]`` is given the value ``i + 1`` in the
        output pixel array (since 0 is reserved for pixels that belong to no
        segments). In this case, the values in the output pixel array will
        always lie in the range ``0`` to ``len(segment_numbers)`` inclusive.

        Parameters
        ----------
        source_sop_instance_uid: str
            SOP Instance UID of the source instance that contains the source
            frames.
        source_frame_numbers: Sequence[int]
            A sequence of frame numbers (1-based) within the source instance
            for which segmentations are requested.
        segment_numbers: Optional[Sequence[int]], optional
            Sequence containing segment numbers to include. If unspecified,
            all segments are included.
        combine_segments: bool, optional
            If True, combine the different segments into a single label
            map in which the value of a pixel represents its segment.
            If False (the default), segments are binary and stacked down the
            last dimension of the output array.
        relabel: bool, optional
            If True and ``combine_segments`` is ``True``, the pixel values in
            the output array are relabelled into the range ``0`` to
            ``len(segment_numbers)`` (inclusive) according to the position of
            the original segment numbers in ``segment_numbers`` parameter.  If
            ``combine_segments`` is ``False``, this has no effect.
        ignore_spatial_locations: bool, optional
            Ignore whether or not spatial locations were preserved in the
            derivation of the segmentation frames from the source frames. In
            some segmentation images, the pixel locations in the segmentation
            frames may not correspond to pixel locations in the frames of the
            source image from which they were derived. The segmentation image
            may or may not specify whether or not spatial locations are
            preserved in this way through use of the optional (0028,135A)
            SpatialLocationsPreserved attribute. If this attribute specifies
            that spatial locations are not preserved, or is absent from the
            segmentation image, highdicom's default behavior is to disallow
            indexing by source frames. To override this behavior and retrieve
            segmentation pixels regardless of the presence or value of the
            spatial locations preserved attribute, set this parameter to True.
        assert_missing_frames_are_empty: bool, optional
            Assert that requested source frame numbers that are not referenced
            by the segmentation image contain no segments. If a source frame
            number is not referenced by the segmentation image and is larger
            than the frame number of the highest referenced frame, highdicom is
            unable to check that the frame number is valid in the source image.
            By default, highdicom will raise an error in this situation. To
            override this behavior and return a segmentation frame of all zeros
            for such frames, set this parameter to True.
        rescale_fractional: bool
            If this is a FRACTIONAL segmentation and ``rescale_fractional`` is
            True, the raw integer-valued array stored in the segmentation image
            output will be rescaled by the MaximumFractionalValue such that
            each pixel lies in the range 0.0 to 1.0. If False, the raw integer
            values are returned. If the segmentation has BINARY type, this
            parameter has no effect.
        skip_overlap_checks: bool
            If True, skip checks for overlap between different segments. By
            default, checks are performed to ensure that the segments do not
            overlap. However, this reduces performance. If checks are skipped
            and multiple segments do overlap, the segment with the highest
            segment number (after relabelling, if applicable) will be placed
            into the output array.
        dtype: Union[type, str, numpy.dtype, None]
            Data type of the returned array. If None, an appropriate type will
            be chosen automatically. If the returned values are rescaled
            fractional values, this will be numpy.float32. Otherwise, the
            smallest unsigned integer type that accommodates all of the output
            values will be chosen.

        Returns
        -------
        pixel_array: np.ndarray
            Pixel array representing the segmentation. See notes for full
            explanation.

        Examples
        --------

        Read in an example from the highdicom test data derived from a
        multiframe slide microscopy image:

        >>> import highdicom as hd
        >>>
        >>> seg = hd.seg.segread('data/test_files/seg_image_sm_control.dcm')

        List the source image SOP instance UID for this segmentation:

        >>> sop_uid = seg.get_source_image_uids()[0][2]
        >>> sop_uid
        '1.2.826.0.1.3680043.9.7433.3.12857516184849951143044513877282227'

        Get the segmentation array for 3 of the frames in the multiframe source
        image.  The resulting segmentation array has 3 10 x 10 frames, one for
        each source frame. The final dimension contains the 20 different
        segments present in this segmentation.

        >>> pixels = seg.get_pixels_by_source_frame(
        ...     source_sop_instance_uid=sop_uid,
        ...     source_frame_numbers=[4, 5, 6]
        ... )
        >>> pixels.shape
        (3, 10, 10, 20)

        This time, select only 4 of the 20 segments:

        >>> pixels = seg.get_pixels_by_source_frame(
        ...     source_sop_instance_uid=sop_uid,
        ...     source_frame_numbers=[4, 5, 6],
        ...     segment_numbers=[10, 11, 12, 13]
        ... )
        >>> pixels.shape
        (3, 10, 10, 4)

        Instead create a multiclass label map for each source frame. Note
        that segments 6, 8, and 10 are present in the three chosen frames.

        >>> pixels = seg.get_pixels_by_source_frame(
        ...     source_sop_instance_uid=sop_uid,
        ...     source_frame_numbers=[4, 5, 6],
        ...     combine_segments=True
        ... )
        >>> pixels.shape, np.unique(pixels)
        ((3, 10, 10), array([ 0,  6,  8, 10], dtype=uint8))

        Now relabel the segments to give a pixel map with values between 0
        and 3 (inclusive):

        >>> pixels = seg.get_pixels_by_source_frame(
        ...     source_sop_instance_uid=sop_uid,
        ...     source_frame_numbers=[4, 5, 6],
        ...     segment_numbers=[6, 8, 10],
        ...     combine_segments=True,
        ...     relabel=True
        ... )
        >>> pixels.shape, np.unique(pixels)
        ((3, 10, 10), array([0, 1, 2, 3], dtype=uint8))

        """
        # Check that indexing in this way is possible
        self._db_man._check_indexing_with_source_frames(
            ignore_spatial_locations
        )

        # Checks on validity of the inputs
        if segment_numbers is None:
            segment_numbers = list(self.segment_numbers)
        if len(segment_numbers) == 0:
            raise ValueError(
                'Segment numbers may not be empty.'
            )

        if len(source_frame_numbers) == 0:
            raise ValueError(
                'Source frame numbers should not be empty.'
            )
        if not all(f > 0 for f in source_frame_numbers):
            raise ValueError(
                'Frame numbers are 1-based indices and must be > 0.'
            )

        # Check that the combination of frame numbers and segment numbers
        # uniquely identify segmentation frames
        if not self._db_man.are_referenced_frames_unique():
            raise RuntimeError(
                'Source frame numbers and segment numbers do not '
                'uniquely identify frames of the segmentation image.'
            )

        # Check that all frame numbers requested actually exist
        if not assert_missing_frames_are_empty:
            max_frame_number = (
                self._db_man.get_max_referenced_frame_number()
            )
            for f in source_frame_numbers:
                if f > max_frame_number:
                    msg = (
                        f'Source frame number {f} is larger than any '
                        'referenced source frame, so highdicom cannot be '
                        'certain that it is valid. To return an empty '
                        'segmentation mask in this situation, use the '
                        "'assert_missing_frames_are_empty' parameter."
                    )
                    raise ValueError(msg)

        with self._db_man.iterate_indices_by_source_frame(
            source_sop_instance_uid=source_sop_instance_uid,
            source_frame_numbers=source_frame_numbers,
            segment_numbers=segment_numbers,
            combine_segments=combine_segments,
            relabel=relabel,
        ) as indices:

            return self._get_pixels_by_seg_frame(
                output_shape=len(source_frame_numbers),
                indices_iterator=indices,
                segment_numbers=np.array(segment_numbers),
                combine_segments=combine_segments,
                relabel=relabel,
                rescale_fractional=rescale_fractional,
                skip_overlap_checks=skip_overlap_checks,
                dtype=dtype,
            )

    def get_pixels_by_dimension_index_values(
        self,
        dimension_index_values: Sequence[Sequence[int]],
        dimension_index_pointers: Optional[Sequence[int]] = None,
        segment_numbers: Optional[Sequence[int]] = None,
        combine_segments: bool = False,
        relabel: bool = False,
        assert_missing_frames_are_empty: bool = False,
        rescale_fractional: bool = True,
        skip_overlap_checks: bool = False,
        dtype: Union[type, str, np.dtype, None] = None,
    ):
        """Get a pixel array for a list of dimension index values.

        This is intended for retrieving segmentation masks using the index
        values within the segmentation object, without referring to the
        source images from which the segmentation was derived.

        The output array will have 4 dimensions under the default behavior, and
        3 dimensions if ``combine_segments`` is set to ``True``.  The first
        dimension represents the source frames. ``pixel_array[i, ...]``
        represents the segmentation frame with index
        ``dimension_index_values[i]``.  The next two dimensions are the rows
        and columns of the frames, respectively.

        When ``combine_segments`` is ``False`` (the default behavior), the
        segments are stacked down the final (4th) dimension of the pixel array.
        If ``segment_numbers`` was specified, then ``pixel_array[:, :, :, i]``
        represents the data for segment ``segment_numbers[i]``. If
        ``segment_numbers`` was unspecified, then ``pixel_array[:, :, :, i]``
        represents the data for segment ``parser.segment_numbers[i]``. Note
        that in neither case does ``pixel_array[:, :, :, i]`` represent
        the segmentation data for the segment with segment number ``i``, since
        segment numbers begin at 1 in DICOM.

        When ``combine_segments`` is ``True``, then the segmentation data from
        all specified segments is combined into a multi-class array in which
        pixel value is used to denote the segment to which a pixel belongs.
        This is only possible if the segments do not overlap and either the
        type of the segmentation is ``BINARY`` or the type of the segmentation
        is ``FRACTIONAL`` but all values are exactly 0.0 or 1.0.  the segments
        do not overlap. If the segments do overlap, a ``RuntimeError`` will be
        raised. After combining, the value of a pixel depends upon the
        ``relabel`` parameter. In both cases, pixels that appear in no segments
        with have a value of ``0``.  If ``relabel`` is ``False``, a pixel that
        appears in the segment with segment number ``i`` (according to the
        original segment numbering of the segmentation object) will have a
        value of ``i``. If ``relabel`` is ``True``, the value of a pixel in
        segment ``i`` is related not to the original segment number, but to the
        index of that segment number in the ``segment_numbers`` parameter of
        this method. Specifically, pixels belonging to the segment with segment
        number ``segment_numbers[i]`` is given the value ``i + 1`` in the
        output pixel array (since 0 is reserved for pixels that belong to no
        segments). In this case, the values in the output pixel array will
        always lie in the range ``0`` to ``len(segment_numbers)`` inclusive.

        Parameters
        ----------
        dimension_index_values: Sequence[Sequence[int]]
            Dimension index values for the requested frames. Each element of
            the sequence is a sequence of 1-based index values representing the
            dimension index values for a single frame of the output
            segmentation. The order of the index values within the inner
            sequence is determined by the ``dimension_index_pointers``
            parameter, and as such the length of each inner sequence must
            match the length of ``dimension_index_pointers`` parameter.
        dimension_index_pointers: Union[Sequence[Union[int, pydicom.tag.BaseTag]], None], optional
            The data element tags that identify the indices used in the
            ``dimension_index_values`` parameter. Each element identifies a
            data element tag by which frames are ordered in the segmentation
            image dataset. If this parameter is set to ``None`` (the default),
            the value of
            :meth:`Segmentation.get_default_dimension_index_pointers()` is
            used. Valid values of this parameter are are determined by
            the construction of the segmentation image and include any
            permutation of any subset of elements in the
            :meth:`Segmentation.get_default_dimension_index_pointers()` list.
        segment_numbers: Union[Sequence[int], None], optional
            Sequence containing segment numbers to include. If unspecified,
            all segments are included.
        combine_segments: bool, optional
            If True, combine the different segments into a single label
            map in which the value of a pixel represents its segment.
            If False (the default), segments are binary and stacked down the
            last dimension of the output array.
        relabel: bool, optional
            If True and ``combine_segments`` is ``True``, the pixel values in
            the output array are relabelled into the range ``0`` to
            ``len(segment_numbers)`` (inclusive) according to the position of
            the original segment numbers in ``segment_numbers`` parameter.  If
            ``combine_segments`` is ``False``, this has no effect.
        assert_missing_frames_are_empty: bool, optional
            Assert that requested source frame numbers that are not referenced
            by the segmentation image contain no segments. If a source frame
            number is not referenced by the segmentation image, highdicom is
            unable to check that the frame number is valid in the source image.
            By default, highdicom will raise an error if any of the requested
            source frames are not referenced in the source image. To override
            this behavior and return a segmentation frame of all zeros for such
            frames, set this parameter to True.
        rescale_fractional: bool, optional
            If this is a FRACTIONAL segmentation and ``rescale_fractional`` is
            True, the raw integer-valued array stored in the segmentation image
            output will be rescaled by the MaximumFractionalValue such that
            each pixel lies in the range 0.0 to 1.0. If False, the raw integer
            values are returned. If the segmentation has BINARY type, this
            parameter has no effect.
        skip_overlap_checks: bool
            If True, skip checks for overlap between different segments. By
            default, checks are performed to ensure that the segments do not
            overlap. However, this reduces performance. If checks are skipped
            and multiple segments do overlap, the segment with the highest
            segment number (after relabelling, if applicable) will be placed
            into the output array.
        dtype: Union[type, str, numpy.dtype, None]
            Data type of the returned array. If None, an appropriate type will
            be chosen automatically. If the returned values are rescaled
            fractional values, this will be numpy.float32. Otherwise, the smallest
            unsigned integer type that accommodates all of the output values
            will be chosen.

        Returns
        -------
        pixel_array: np.ndarray
            Pixel array representing the segmentation. See notes for full
            explanation.

        Examples
        --------

        Read a test image of a segmentation of a slide microscopy image

        >>> import highdicom as hd
        >>> from pydicom.datadict import keyword_for_tag, tag_for_keyword
        >>> from pydicom import dcmread
        >>>
        >>> ds = dcmread('data/test_files/seg_image_sm_control.dcm')
        >>> seg = hd.seg.Segmentation.from_dataset(ds)

        Get the default list of dimension index values

        >>> for tag in seg.get_default_dimension_index_pointers():
        ...     print(keyword_for_tag(tag))
        ColumnPositionInTotalImagePixelMatrix
        RowPositionInTotalImagePixelMatrix
        XOffsetInSlideCoordinateSystem
        YOffsetInSlideCoordinateSystem
        ZOffsetInSlideCoordinateSystem


        Use a subset of these index pointers to index the image

        >>> tags = [
        ...     tag_for_keyword('ColumnPositionInTotalImagePixelMatrix'),
        ...     tag_for_keyword('RowPositionInTotalImagePixelMatrix')
        ... ]
        >>> assert seg.are_dimension_indices_unique(tags)  # True

        It is therefore possible to index using just this subset of
        dimension indices

        >>> pixels = seg.get_pixels_by_dimension_index_values(
        ...     dimension_index_pointers=tags,
        ...     dimension_index_values=[[1, 1], [1, 2]]
        ... )
        >>> pixels.shape
        (2, 10, 10, 20)

        """  # noqa: E501
        # Checks on validity of the inputs
        if segment_numbers is None:
            segment_numbers = list(self.segment_numbers)
        if len(segment_numbers) == 0:
            raise ValueError(
                'Segment numbers may not be empty.'
            )

        referenced_segment_number_tag = tag_for_keyword(
            'ReferencedSegmentNumber'
        )
        if dimension_index_pointers is None:
            dimension_index_pointers = [
                t for t in self._db_man.dimension_index_pointers
                if t != referenced_segment_number_tag
            ]
        else:
            if len(dimension_index_pointers) == 0:
                raise ValueError(
                    'Argument "dimension_index_pointers" must not be empty.'
                )
            for ptr in dimension_index_pointers:
                if ptr == referenced_segment_number_tag:
                    raise ValueError(
                        "Do not include the ReferencedSegmentNumber in the "
                        "argument 'dimension_index_pointers'."
                    )
                if ptr not in self._db_man.dimension_index_pointers:
                    kw = keyword_for_tag(ptr)
                    if kw == '':
                        kw = '<no keyword>'
                    raise KeyError(
                        f'Tag {Tag(ptr)} ({kw}) is not used as a dimension '
                        'index in this image.'
                    )

        if len(dimension_index_values) == 0:
            raise ValueError(
                'Argument "dimension_index_values" must not be empty.'
            )
        for row in dimension_index_values:
            if len(row) != len(dimension_index_pointers):
                raise ValueError(
                    'Dimension index values must be a sequence of sequences of '
                    'integers, with each inner sequence having a single value '
                    'per dimension index pointer specified.'
                )

        if not self.are_dimension_indices_unique(dimension_index_pointers):
            raise RuntimeError(
                'The chosen dimension indices do not uniquely identify '
                'frames of the segmentation image. You may need to provide '
                'further indices to disambiguate.'
            )

        # Check that all frame numbers requested actually exist
        if not assert_missing_frames_are_empty:
            unique_dim_ind_vals = self._db_man.get_unique_dim_index_values(
                dimension_index_pointers
            )
            queried_dim_inds = set(tuple(r) for r in dimension_index_values)
            missing_dim_inds = queried_dim_inds - unique_dim_ind_vals
            if len(missing_dim_inds) > 0:
                msg = (
                    f'Dimension index values {list(missing_dim_inds)} do not '
                    'match any segmentation frame. To return '
                    'an empty segmentation mask in this situation, '
                    "use the 'assert_missing_frames_are_empty' "
                    'parameter.'
                )
                raise ValueError(msg)

        with self._db_man.iterate_indices_by_dimension_index_values(
            dimension_index_values=dimension_index_values,
            dimension_index_pointers=dimension_index_pointers,
            segment_numbers=segment_numbers,
            combine_segments=combine_segments,
            relabel=relabel,
        ) as indices:

            return self._get_pixels_by_seg_frame(
                output_shape=len(dimension_index_values),
                indices_iterator=indices,
                segment_numbers=np.array(segment_numbers),
                combine_segments=combine_segments,
                relabel=relabel,
                rescale_fractional=rescale_fractional,
                skip_overlap_checks=skip_overlap_checks,
                dtype=dtype,
            )

    def get_total_pixel_matrix(
        self,
        row_start: int = 1,
        row_end: Optional[int] = None,
        column_start: int = 1,
        column_end: Optional[int] = None,
        segment_numbers: Optional[Sequence[int]] = None,
        combine_segments: bool = False,
        relabel: bool = False,
        rescale_fractional: bool = True,
        skip_overlap_checks: bool = False,
        dtype: Union[type, str, np.dtype, None] = None,
    ):
        """Get the pixel array as a (region of) the total pixel matrix.

        This is intended for retrieving segmentation masks derived from
        multi-frame (enhanced) source images that are tiled. The method
        returns (a region of) the 2D total pixel matrix implied by the
        frames within the segmentation.

        The output array will have 3 dimensions under the default behavior, and
        2 dimensions if ``combine_segments`` is set to ``True``. The first two
        dimensions are the rows and columns of the total pixel matrix,
        respectively. By default, the full total pixel matrix is returned,
        however a smaller region may be requested using the ``row_start``,
        ``row_end``, ``column_start`` and ``column_end`` parameters as 1-based
        indices into the total pixel matrix.

        When ``combine_segments`` is ``False`` (the default behavior), the
        segments are stacked down the final (3rd) dimension of the pixel array.
        If ``segment_numbers`` was specified, then ``pixel_array[:, :, i]``
        represents the data for segment ``segment_numbers[i]``. If
        ``segment_numbers`` was unspecified, then ``pixel_array[:, :, i]``
        represents the data for segment ``parser.segment_numbers[i]``. Note
        that in neither case does ``pixel_array[:, :, i]`` represent
        the segmentation data for the segment with segment number ``i``, since
        segment numbers begin at 1 in DICOM.

        When ``combine_segments`` is ``True``, then the segmentation data from
        all specified segments is combined into a multi-class array in which
        pixel value is used to denote the segment to which a pixel belongs.
        This is only possible if the segments do not overlap and either the
        type of the segmentation is ``BINARY`` or the type of the segmentation
        is ``FRACTIONAL`` but all values are exactly 0.0 or 1.0.  the segments
        do not overlap. If the segments do overlap, a ``RuntimeError`` will be
        raised. After combining, the value of a pixel depends upon the
        ``relabel`` parameter. In both cases, pixels that appear in no segments
        with have a value of ``0``.  If ``relabel`` is ``False``, a pixel that
        appears in the segment with segment number ``i`` (according to the
        original segment numbering of the segmentation object) will have a
        value of ``i``. If ``relabel`` is ``True``, the value of a pixel in
        segment ``i`` is related not to the original segment number, but to the
        index of that segment number in the ``segment_numbers`` parameter of
        this method. Specifically, pixels belonging to the segment with segment
        number ``segment_numbers[i]`` is given the value ``i + 1`` in the
        output pixel array (since 0 is reserved for pixels that belong to no
        segments). In this case, the values in the output pixel array will
        always lie in the range ``0`` to ``len(segment_numbers)`` inclusive.

        Parameters
        ----------
        row_start: int, optional
            1-based row index in the total pixel matrix of the first row to
            include in the output array. May be negative, in which case the
            last row is considered index -1.
        row_end: Union[int, None], optional
            1-based row index in the total pixel matrix of the first row beyond
            the last row to include in the output array. A ``row_end`` value of
            ``n`` will include rows ``n - 1`` and below, similar to standard
            Python indexing. If ``None``, rows up until the final row of the
            total pixel matrix are included. May be negative, in which case the
            last row is considered index -1.
        column_start: int, optional
            1-based column index in the total pixel matrix of the first column
            to include in the output array. May be negative, in which case the
            last column is considered index -1.
        column_end: Union[int, None], optional
            1-based column index in the total pixel matrix of the first column
            beyond the last column to include in the output array. A
            ``column_end`` value of ``n`` will include columns ``n - 1`` and
            below, similar to standard Python indexing. If ``None``, columns up
            until the final column of the total pixel matrix are included. May
            be negative, in which case the last column is considered index -1.
        segment_numbers: Optional[Sequence[int]], optional
            Sequence containing segment numbers to include. If unspecified,
            all segments are included.
        combine_segments: bool, optional
            If True, combine the different segments into a single label
            map in which the value of a pixel represents its segment.
            If False (the default), segments are binary and stacked down the
            last dimension of the output array.
        relabel: bool, optional
            If True and ``combine_segments`` is ``True``, the pixel values in
            the output array are relabelled into the range ``0`` to
            ``len(segment_numbers)`` (inclusive) according to the position of
            the original segment numbers in ``segment_numbers`` parameter.  If
            ``combine_segments`` is ``False``, this has no effect.
        rescale_fractional: bool
            If this is a FRACTIONAL segmentation and ``rescale_fractional`` is
            True, the raw integer-valued array stored in the segmentation image
            output will be rescaled by the MaximumFractionalValue such that
            each pixel lies in the range 0.0 to 1.0. If False, the raw integer
            values are returned. If the segmentation has BINARY type, this
            parameter has no effect.
        skip_overlap_checks: bool
            If True, skip checks for overlap between different segments. By
            default, checks are performed to ensure that the segments do not
            overlap. However, this reduces performance. If checks are skipped
            and multiple segments do overlap, the segment with the highest
            segment number (after relabelling, if applicable) will be placed
            into the output array.
        dtype: Union[type, str, numpy.dtype, None]
            Data type of the returned array. If None, an appropriate type will
            be chosen automatically. If the returned values are rescaled
            fractional values, this will be numpy.float32. Otherwise, the
            smallest unsigned integer type that accommodates all of the output
            values will be chosen.

        Returns
        -------
        pixel_array: np.ndarray
            Pixel array representing the segmentation's total pixel matrix.

        Note
        ----
        This method uses 1-based indexing of rows and columns in order to match
        the conventions used in the DICOM standard. The first row of the total
        pixel matrix is row 1, and the last is ``self.TotalPixelMatrixRows``.
        This is is unlike standard Python and NumPy indexing which is 0-based.
        For negative indices, the two are equivalent with the final row/column
        having index -1.

        """
        # Check whether this segmentation is appropriate for tile-based indexing
        if not is_tiled_image(self):
            raise RuntimeError("Segmentation is not a tiled image.")
        if not self._db_man.is_indexable_as_total_pixel_matrix():
            raise RuntimeError(
                "Segmentation does not have appropriate dimension indices "
                "to be indexed as a total pixel matrix."
            )

        # Checks on validity of the inputs
        if segment_numbers is None:
            segment_numbers = list(self.segment_numbers)
        if len(segment_numbers) == 0:
            raise ValueError(
                'Segment numbers may not be empty.'
            )

        if row_start is None:
            row_start = 1
        if row_end is None:
            row_end = self.TotalPixelMatrixRows + 1
        if column_start is None:
            column_start = 1
        if column_end is None:
            column_end = self.TotalPixelMatrixColumns + 1

        if column_start == 0 or row_start == 0:
            raise ValueError(
                'Arguments "row_start" and "column_start" may not be 0.'
            )

        if row_start > self.TotalPixelMatrixRows + 1:
            raise ValueError(
                'Invalid value for "row_start".'
            )
        elif row_start < 0:
            row_start = self.TotalPixelMatrixRows + row_start + 1
        if row_end > self.TotalPixelMatrixRows + 1:
            raise ValueError(
                'Invalid value for "row_end".'
            )
        elif row_end < 0:
            row_end = self.TotalPixelMatrixRows + row_end + 1

        if column_start > self.TotalPixelMatrixColumns + 1:
            raise ValueError(
                'Invalid value for "column_start".'
            )
        elif column_start < 0:
            column_start = self.TotalPixelMatrixColumns + column_start + 1
        if column_end > self.TotalPixelMatrixColumns + 1:
            raise ValueError(
                'Invalid value for "column_end".'
            )
        elif column_end < 0:
            column_end = self.TotalPixelMatrixColumns + column_end + 1

        output_shape = (
            row_end - row_start,
            column_end - column_start,
        )

        with self._db_man.iterate_indices_for_tiled_region(
            row_start=row_start,
            row_end=row_end,
            column_start=column_start,
            column_end=column_end,
            tile_shape=(self.Rows, self.Columns),
            segment_numbers=segment_numbers,
            combine_segments=combine_segments,
            relabel=relabel,
        ) as indices:

            return self._get_pixels_by_seg_frame(
                output_shape=output_shape,
                indices_iterator=indices,
                segment_numbers=np.array(segment_numbers),
                combine_segments=combine_segments,
                relabel=relabel,
                rescale_fractional=rescale_fractional,
                skip_overlap_checks=skip_overlap_checks,
                dtype=dtype,
            )


def segread(fp: Union[str, bytes, PathLike, BinaryIO]) -> Segmentation:
    """Read a segmentation image stored in DICOM File Format.

    Parameters
    ----------
    fp: Union[str, bytes, os.PathLike]
        Any file-like object representing a DICOM file containing a
        Segmentation image.

    Returns
    -------
    highdicom.seg.Segmentation
        Segmentation image read from the file.

    """
    return Segmentation.from_dataset(dcmread(fp), copy=False)<|MERGE_RESOLUTION|>--- conflicted
+++ resolved
@@ -2732,7 +2732,6 @@
             and the source images.
         has_ref_frame_uid: bool
             Whether the sources images have a frame of reference UID.
-<<<<<<< HEAD
         coordinate_system: Optional[highdicom.CoordinateSystemNames]
             Coordinate system used, if any.
         is_multiframe: bool
@@ -2759,8 +2758,6 @@
                 [int(segment_number)] + dimension_index_values
             )
         )
-=======
->>>>>>> da0fa42b
         pffg_item.add(
             DataElement(
                 0x00209111,  # FrameContentSequence

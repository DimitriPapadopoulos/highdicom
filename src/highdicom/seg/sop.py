--- conflicted
+++ resolved
@@ -79,11 +79,6 @@
     get_regular_slice_spacing,
     get_tile_array,
     is_tiled_image,
-<<<<<<< HEAD
-    tile_pixel_matrix,
-=======
-    iter_tiled_full_frame_data,
->>>>>>> 4c151d6b
 )
 from highdicom.sr.coding import CodedConcept
 from highdicom.valuerep import (
@@ -97,17 +92,12 @@
 logger = logging.getLogger(__name__)
 
 
-<<<<<<< HEAD
-=======
-_NO_FRAME_REF_VALUE = -1
-
 # These codes are needed many times in loops so we precompute them
 _DERIVATION_CODE = CodedConcept.from_code(codes.cid7203.Segmentation)
 _PURPOSE_CODE = CodedConcept.from_code(
     codes.cid7202.SourceImageForImageProcessingOperation
 )
 
->>>>>>> 4c151d6b
 
 def _get_unsigned_dtype(max_val: Union[int, np.integer]) -> type:
     """Get the smallest unsigned NumPy datatype to accommodate a value.
@@ -1585,36 +1575,6 @@
                             'via "plane_positions" argument does not match '
                             'size of first dimension of "pixel_array" argument.'
                         )
-<<<<<<< HEAD
-
-            # plane_position_values is an array giving, for each plane of
-            # the input array, the raw values of all attributes that
-            # describe its position. The first dimension is sorted the same
-            # way as the input pixel array and the second is sorted the
-            # same way as the dimension index sequence (without segment
-            # number) plane_sort_index is a list of indices into the input
-            # planes giving the order in which they should be arranged to
-            # correctly sort them for inclusion into the segmentation
-            sort_orientation = (
-                plane_orientation[0].ImageOrientationPatient
-                if self._coordinate_system == CoordinateSystemNames.PATIENT
-                else None
-            )
-            plane_position_values, plane_sort_index = \
-                self.DimensionIndexSequence.get_index_values(
-                    plane_positions,
-                    image_orientation=sort_orientation,
-                )
-
-            are_spatial_locations_preserved = (
-                all(
-                    plane_positions[i] == source_plane_positions[i]
-                    for i in range(len(plane_positions))
-                ) and
-                plane_orientation == source_plane_orientation and
-                pixel_measures == source_pixel_measures
-            )
-=======
                     if are_measures_and_orientation_preserved:
                         are_spatial_locations_preserved = all(
                             plane_positions[i] == source_plane_positions[i]
@@ -1631,11 +1591,16 @@
                 # number) plane_sort_index is a list of indices into the input
                 # planes giving the order in which they should be arranged to
                 # correctly sort them for inclusion into the segmentation
+                sort_orientation = (
+                    plane_orientation[0].ImageOrientationPatient
+                    if self._coordinate_system == CoordinateSystemNames.PATIENT
+                    else None
+                )
                 plane_position_values, plane_sort_index = \
                     self.DimensionIndexSequence.get_index_values(
-                        plane_positions
+                        plane_positions,
+                        image_orientation=sort_orientation,
                     )
->>>>>>> 4c151d6b
 
         else:
             # Only one spatial location supported
@@ -1651,22 +1616,6 @@
                     "the source image."
                 )
 
-<<<<<<< HEAD
-=======
-        # Dimension Organization Type
-        dimension_organization_type = self._check_dimension_organization_type(
-            dimension_organization_type=dimension_organization_type,
-            is_tiled=is_tiled,
-            omit_empty_frames=omit_empty_frames,
-            plane_positions=plane_positions,
-            tile_pixel_array=tile_pixel_array,
-            rows=self.Rows,
-            columns=self.Columns,
-        )
-        if dimension_organization_type is not None:
-            self.DimensionOrganizationType = dimension_organization_type.value
-
->>>>>>> 4c151d6b
         # Find indices such that empty planes are removed
         if omit_empty_frames:
             if tile_pixel_array:
@@ -1722,6 +1671,7 @@
             is_tiled=is_tiled,
             omit_empty_frames=omit_empty_frames,
             plane_positions=plane_positions,
+            tile_pixel_array=tile_pixel_array,
             rows=self.Rows,
             columns=self.Columns,
         )
@@ -2292,11 +2242,8 @@
             Whether the source image is a tiled image.
         omit_empty_frames: bool
             Whether it was specified to omit empty frames.
-<<<<<<< HEAD
-=======
         tile_pixel_array: bool
             Whether the total pixel matrix was passed.
->>>>>>> 4c151d6b
         plane_positions: Sequence[highdicom.PlanePositionSequence]
             Plane positions of all frames.
         rows: int
@@ -2842,11 +2789,7 @@
             )
 
             derivation_src_img_item = Dataset()
-<<<<<<< HEAD
-            if is_multiframe_image(source_images[0]):
-=======
             if 0x00280008 in source_images[0]:  # NumberOfFrames
->>>>>>> 4c151d6b
                 # A single multi-frame source image
                 src_img_item = source_images[0]
                 # Frame numbers are one-based
